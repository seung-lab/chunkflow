--- conflicted
+++ resolved
@@ -6,11 +6,7 @@
 
 install:
 - pip install --upgrade pip 
-<<<<<<< HEAD
-- pip install numpy 
-=======
 - pip install numpy==1.16
->>>>>>> 50e2ca6f
 - pip install fpzip
 - pip install -r requirements.txt; 
 
