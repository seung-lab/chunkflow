language: python
python:
- '3.5'
- '3.6'
matrix:
  include:
  - python: '3.7'
    dist: xenial
install:
- sudo find /usr -name '*.pyc' -delete
- sudo apt update
- pip install .
- python setup.py install
- pip install pytest
- pip install coveralls
- pip install pytest-cov
script:
- coverage run --source=./chunkflow chunkflow generate-task
<<<<<<< HEAD
# remove this test because we are not requiring waterz package in default and it is not included in our requirements.txt since readthedocs docker do not have libboost-dev package.
#- coverage run --source=./chunkflow chunkflow create-chunk -o seg create-chunk -o gt evaluate-segmentation -s seg -g gt
- coverage run -a --source=./chunkflow chunkflow create-chunk write-h5 --file-name=/tmp/img.h5 
=======
- coverage run --source=./chunkflow chunkflow create-chunk -o seg create-chunk -o
  gt evaluate-segmentation -s seg -g gt
- coverage run -a --source=./chunkflow chunkflow create-chunk write-h5 --file-name=/tmp/img.h5
>>>>>>> 23defae0
- if test -f /tmp/img.h5 ; then echo "File found"; else exit 1; fi
- coverage run -a --source=./chunkflow chunkflow read-h5 --file-name=/tmp/img.h5
- coverage run -a --source=./chunkflow chunkflow create-chunk --size 36 448 448 inference
  --framework identity --batch-size 3 cloud-watch --log-name chunkflow-test
- pytest --cov-append --cov=./chunkflow ./tests --verbose
after_success:
- coveralls

# deploy section is not working due to credential issue
#deploy:
#  provider: pypi
#  skip_existing: false
#  user: jingpengw
#  password:
#    secure: W20x3KuW8ziG7aAif+CwfDoCyoMMsylsnZka/YxHNfIv6FVcYLbY2Xb9PPqta2KE0oVObi8WI25ff7VGqfS3Rk2EX5IYrFz6KXhTzThtkUxP5r6geDm0X28+OCPlCiDH8xIjUoW92duHA1QQyqsekuClVCRsotT0r1wFBFLUVmHHxe7v5987HdEtc4kjCQtlnIkxlVSpe3taGHp5Ju7X9vGc0hDja7w9xRECsj4NHY39FxWVdwLijvKoulMB80CgCIHNHP9Q/fHJEYgVrvf4g9wL5z2HyoDn0vZuyl61ZwAf2XVFJp5zN+6UIU2csnm4C6Y1YOZyV4j7CcZiT78/zEy7nWOiPZcraPUiuIMZbsoLKCXLrrtdDrpa1rCsA1rcnguXJtNAXu9JqbpPsHEx/Ed8TPvPoCOapvbFTDVkdDEPXctvKciakvjd+x9FyJxP1UcFwDHVTvkFsz3++tezj6oPIczO2k1f+0Zjtz+ShpiMClzItKHwTsuoghgBK8Y7chW5YfE59N5a+XOaYenL1r33s6aaLCnnS4eLEHcZb1pK0JYBlPsScN7t/s0Z2Bgox+90O3NA7c9voyXr8nBdRUbNX+Vw3BWZqCYw5N7CNpnlvAga0Y7UUP2AvfwN01U7wEIYGoyA3ZLwGYr5q2UlR3MwPdUUauZ1IYEEf9d2Xl0=
#  on:
#    tags: true
#    all_branches: true
#  distributions: sdist bdist_wheel<|MERGE_RESOLUTION|>--- conflicted
+++ resolved
@@ -16,15 +16,9 @@
 - pip install pytest-cov
 script:
 - coverage run --source=./chunkflow chunkflow generate-task
-<<<<<<< HEAD
-# remove this test because we are not requiring waterz package in default and it is not included in our requirements.txt since readthedocs docker do not have libboost-dev package.
-#- coverage run --source=./chunkflow chunkflow create-chunk -o seg create-chunk -o gt evaluate-segmentation -s seg -g gt
-- coverage run -a --source=./chunkflow chunkflow create-chunk write-h5 --file-name=/tmp/img.h5 
-=======
 - coverage run --source=./chunkflow chunkflow create-chunk -o seg create-chunk -o
   gt evaluate-segmentation -s seg -g gt
 - coverage run -a --source=./chunkflow chunkflow create-chunk write-h5 --file-name=/tmp/img.h5
->>>>>>> 23defae0
 - if test -f /tmp/img.h5 ; then echo "File found"; else exit 1; fi
 - coverage run -a --source=./chunkflow chunkflow read-h5 --file-name=/tmp/img.h5
 - coverage run -a --source=./chunkflow chunkflow create-chunk --size 36 448 448 inference
