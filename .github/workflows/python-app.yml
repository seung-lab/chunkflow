# This workflow will install Python dependencies, run tests and lint with a single version of Python
# For more information see: https://help.github.com/actions/language-and-framework-guides/using-python-with-github-actions

name: Python application

on:
  push:
    branches: [ master ]
  pull_request:
    branches: [ master ]

jobs:
  build:

    runs-on: ubuntu-latest

    steps:
    - uses: actions/checkout@v2
<<<<<<< HEAD
    - name: Set up Python 3.8
      uses: actions/setup-python@v2
      with:
        python-version: "3.8"
=======
    - name: Set up Python 3.9
      uses: actions/setup-python@v2
      with:
        python-version: "3.9"
>>>>>>> 0c99f264
    - name: Install dependencies
      run: |
        python -m pip install --upgrade pip
        pip install flake8 pytest
        if [ -f requirements.txt ]; then pip install -r requirements.txt; fi
    - name: Lint with flake8
      run: |
        # stop the build if there are Python syntax errors or undefined names
        flake8 . --count --select=E9,F63,F7,F82 --show-source --statistics
        # exit-zero treats all errors as warnings. The GitHub editor is 127 chars wide
        flake8 . --count --exit-zero --max-complexity=10 --max-line-length=127 --statistics
    - name: Test with pytest
      run: |
        pytest tests<|MERGE_RESOLUTION|>--- conflicted
+++ resolved
@@ -16,17 +16,10 @@
 
     steps:
     - uses: actions/checkout@v2
-<<<<<<< HEAD
     - name: Set up Python 3.8
       uses: actions/setup-python@v2
       with:
         python-version: "3.8"
-=======
-    - name: Set up Python 3.9
-      uses: actions/setup-python@v2
-      with:
-        python-version: "3.9"
->>>>>>> 0c99f264
     - name: Install dependencies
       run: |
         python -m pip install --upgrade pip
