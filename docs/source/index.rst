.. chunkflow documentation master file, created by
   sphinx-quickstart on Thu Jul 25 17:29:21 2019.
   You can adapt this file completely to your liking, but it should at least
   contain the root `toctree` directive.

Welcome to chunkflow's documentation!
######################################

.. toctree::
  :maxdepth: 2
<<<<<<< HEAD
  
=======

  introduction
>>>>>>> e1239656
  install
  tutorial
  api
  development

Indices and tables
###################

* :ref:`genindex`
* :ref:`modindex`
* :ref:`search`<|MERGE_RESOLUTION|>--- conflicted
+++ resolved
@@ -8,12 +8,8 @@
 
 .. toctree::
   :maxdepth: 2
-<<<<<<< HEAD
-  
-=======
 
   introduction
->>>>>>> e1239656
   install
   tutorial
   api
