--- conflicted
+++ resolved
@@ -203,11 +203,7 @@
                     self._append_probability_map_layer(viewer_state, chunk_name, chunk)
                 else:
                     breakpoint()
-<<<<<<< HEAD
-                    raise ValueError(f'do not support this type: {type(chunk)}')
-=======
                     raise ValueError(f'do not support this type: {type(chunk)} with datatype {chunk.dtype}')
->>>>>>> dec63700
 
         print('Open this url in browser: ')
         print(viewer)
