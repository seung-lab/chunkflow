--- conflicted
+++ resolved
@@ -302,10 +302,8 @@
     print('\ninput chunk size: ', input_chunk_size)
     print('input volume start: ', input_chunk_start)
     print('output chunk size: ', output_chunk_size)
-<<<<<<< HEAD
     print('cutout expand margin size: ', expand_margin_size)
-=======
->>>>>>> 60e9d781
+
     print('output volume start: ', volume_start)
     print('block size: ', block_size)
     print('RAM size of each block: ', 
