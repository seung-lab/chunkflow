#!/usr/bin/env python
import click
<<<<<<< HEAD
from functools import wraps
=======
from functools import wraps, update_wrapper
>>>>>>> c9409ab9
from time import time
import numpy as np
from cloudvolume.lib import Bbox

from chunkflow.lib.aws.sqs_queue import SQSQueue

# import operator functions
from .cloud_watch import CloudWatchOperator
from .create_chunk import CreateChunkOperator
from .crop_margin import CropMarginOperator
from .cutout import CutoutOperator
from .downsample_upload import DownsampleUploadOperator
from .inference import InferenceOperator
from .mask import MaskOperator
from .mesh import MeshOperator
from .neuroglancer import NeuroglancerOperator
from .normalize_section_contrast import NormalizeSectionContrastOperator
from .normalize_section_shang import NormalizeSectionShangOperator
from .custom_operator import CustomOperator
from .read_tif import ReadTIFOperator
from .read_h5 import ReadH5Operator
from .save import SaveOperator
from .save_pngs import SavePNGsOperator
from .view import ViewOperator
from .write_h5 import WriteH5Operator
from .write_tif import WriteTIFOperator

# global dict to hold the operators and parameters
state = {'operators': {}}


# initialize task with some default values
task = {'skip': False, 'log': {'timer': {}}}


def handle_task_skip(task, name):
    if task['skip'] and task['skip_to'] == name:
        # have already skipped to target operator
        task['skip'] = False


def default_none(ctx, param, value):
    """
    click currently can not use None with tuple type 
    it will return an empty tuple if the default=None 
    details:
    https://github.com/pallets/click/issues/789
    """
    if not value:
        return None


@click.group(chain=True)
@click.option(
    '--verbose/--quiet',
    default=True,
    help='print informations or not, default is quiet.')
@click.option(
    '--mip', type=int, default=0, help='default mip level of chunks.')
# the code design is from:
# https://github.com/pallets/click/blob/master/examples/imagepipe/imagepipe.py
def main(verbose, mip):
    """This script processes a chunk in a pipe. 
    One command feeds into the next.
    """
    state['verbose'] = verbose
    state['mip'] = mip
    pass


@main.resultcallback()
def process_commands(operators, verbose, mip):
    """This result callback is invoked with an iterable of all 
    the chained subcommands. As in this example each subcommand 
    returns a function we can chain them together to feed one 
    into the other, similar to how a pipe on unix works.
    """
    # Start with an empty iterable
    stream = ()

    # Pipe it through all stream operators.
    for operator in operators:
        stream = operator(stream)

    # Evaluate the stream and throw away the items.
    if stream:
        for _ in stream:
            pass


def operator(func):
    """Help decorator to rewrite a function so that it returns another function from it."""
    
    @wraps(func)
    def wrapper(*args, **kwargs):
        def operator(stream):
<<<<<<< HEAD
            if stream:
                for item in stream:
                    return func(item, *args, **kwargs)
        return operator

    return wrapper
=======
            return func(stream, *args, **kwargs)
        return operator

    return wrapper


def generator(func):
    """Similar to the :func:`operator` but passes through old values unchanged and does not pass through the values as parameter.
    """

    @operator
    def new_func(stream, *args, **kwargs):
        for item in stream:
            yield item
        for item in func(*args, **kwargs):
            yield item

    return update_wrapper(new_func, func)
>>>>>>> c9409ab9


@main.command('create-chunk')
@click.option(
    '--size',
    type=int,
    nargs=3,
    default=(64, 64, 64),
    help='the size of created chunk')
@click.option(
    '--dtype',
    type=click.Choice(['uint8', 'uint32', 'uint16', 'float32', 'float64']),
    default='uint8',
    help='the data type of chunk')
@click.option(
    '--voxel-offset',
    type=int,
    nargs=3,
    default=(0, 0, 0),
    help='offset in voxel number.')
@operator
def create_chunk(size, dtype, voxel_offset):
    """Create a fake chunk for easy test."""
    create_chunk_operator = CreateChunkOperator()
    task['chunk'] = create_chunk_operator(
        size=size, dtype=dtype, voxel_offset=voxel_offset)
    yield task


@main.command('read-tif')
@click.option(
    '--name', type=str, default='read-tif', help='read tif file from local disk.')
@click.option(
    '--file-name',
    type=str,
    required=True,
    help='read chunk from file, support .h5 and .tif')
@click.option(
    '--offset',
    type=int,
    nargs=3,
    callback=default_none,
    help='global offset of this chunk')
@click.option(
    '--chunk-name',
    type=str,
    default='chunk',
    help='chunk name in the global state')
@operator
def read_file(name, file_name, offset, chunk_name):
    """Read tiff files."""
    read_tif_operator = ReadTIFOperator()
    start = time()
    task[chunk_name] = read_tif_operator(file_name, global_offset=offset)
    task['log']['timer'][name] = time() - start
    yield task


@main.command('read-h5')
@click.option(
    '--name', type=str, default='read-h5', help='read file from local disk.')
@click.option(
    '--file-name',
    type=str,
    required=True,
    help='read chunk from file, support .h5 and .tif')
@click.option(
    '--dataset-path',
    type=str,
    default='/main',
    help='the dataset path inside HDF5 file.')
@click.option(
    '--offset',
    type=int,
    nargs=3,
    callback=default_none,
    help='global offset of this chunk')
@click.option(
    '--chunk-name',
    type=str,
    default='chunk',
    help='chunk name in the global state')
@operator
def read_h5(name: str, file_name: str, dataset_path: str, offset: tuple, chunk_name: str):
    """Read HDF5 files."""
    read_h5_operator = ReadH5Operator()
    start = time()
    task[chunk_name] = read_h5_operator(file_name, dataset_path=dataset_path, 
                                          global_offset=offset)
    task['log']['timer'][name] = time() - start
    yield task


@main.command('generate-task')
@click.option(
    '--offset', type=int, nargs=3, default=(0, 0, 0), help='output offset')
@click.option(
    '--shape', type=int, nargs=3, default=(0, 0, 0), help='output shape')
@operator
def generate_task(offset, shape):
    """Create a task."""
    # no queue name specified
    # will only run one task
    stop = np.asarray(offset) + np.asarray(shape)
    output_bbox = Bbox.from_list([*offset, *stop])
    task['output_bbox'] = output_bbox
    task['log']['output_bbox'] = output_bbox.to_filename()
    yield task


@main.command('fetch-task')
@click.option('--queue-name', type=str, default=None, help='sqs queue name')
@click.option(
    '--visibility-timeout',
    type=int,
    default=None,
    help=
    'visibility timeout of sqs queue; default is using the timeout of the queue.'
)
@operator
def fetch_task(queue_name, visibility_timeout):
    """[generator] Fetch task from queue."""
    queue = SQSQueue(queue_name, visibility_timeout=visibility_timeout)
    task['queue'] = queue
    for task_handle, output_bbox_str in queue:
        print('get task: ', output_bbox_str)
        output_bbox = Bbox.from_filename(output_bbox_str)
        # record the task handle to delete after the processing
        task['task_handle'] = task_handle
        task['output_bbox'] = output_bbox
        task['log'] = {'timer': {}}
        task['log']['output_bbox'] = output_bbox.to_filename()
        yield task


@main.command('write-h5')
@click.option('--name', type=str, default='write-h5', help='name of operator')
@click.option(
    '--file-name',
    type=str,
    required=True,
    help='file name of hdf5 file, the extention should be .h5')
@operator
def write_h5(tasks, name, file_name):
    """Write chunk to HDF5 file."""
    state['operators'][name] = WriteH5Operator()
    for task in tasks:
        handle_task_skip(task, name)
        if not task['skip']:
            state['operators'][name](task['chunk'], file_name)
        # keep the pipeline going
        yield task


@main.command('write-tif')
@click.option('--name', type=str, default='write-tif', help='name of operator')
@click.option(
    '--file-name',
    type=str,
    required=True,
    help='file name of tif file, the extention should be .tif or .tiff')
@operator
def write_tif(tasks, name, file_name):
<<<<<<< HEAD
    """Write chunk as a TIF file."""
=======
    """[operator] Write chunk as a TIF file."""
>>>>>>> c9409ab9
    state['operators'][name] = WriteTIFOperator()
    for task in tasks:
        handle_task_skip(task, name)
        if not task['skip']:
            state['operators'][name](task['chunk'], file_name)
        # keep the pipeline going
        yield task


<<<<<<< HEAD
@main.command('save-pngs')
=======
@main.command('save-images')
>>>>>>> c9409ab9
@click.option(
    '--name', type=str, default='save-pngs', help='name of operator')
@click.option(
    '--output-path',
    type=str,
    default='./saved_pngs/',
    help='output path of saved 2d images formated as png.')
@operator
def save_pngs(tasks, name, output_path):
    """Save as 2D PNG images."""
    state['operators'][name] = SaveImagesOperator(
        output_path=output_path, name=name)
    for task in tasks:
        handle_task_skip(task, name)
        if not task['skip']:
            state['operators'][name](task['chunk'])
        yield task


@main.command('delete-task-in-queue')
@click.option(
    '--name',
    type=str,
    default='delete-task-in-queue',
    help='name of this operator')
@operator
def delete_task_in_queue(tasks, name):
    """Delete the task in queue."""
    for task in tasks:
        handle_task_skip(task, name)
        if not task['skip']:
            queue = task['queue']
            task_handle = task['task_handle']
            queue.delete(task_handle)
            if state['verbose']:
                print('deleted task {} in queue: {}'.format(
                    task_handle, queue))


@main.command('cutout')
@click.option(
    '--name', type=str, default='cutout', help='name of this operator')
@click.option('--volume-path', type=str, required=True, help='volume path')
@click.option('--mip', type=int, default=None, help='mip level of the cutout.')
@click.option(
    '--expand-margin-size',
    type=int,
    nargs=3,
    default=(0, 0, 0),
    help='include surrounding regions of output bounding box.')
@click.option(
    '--fill-missing/--no-fill-missing',
    default=False,
    help='fill the missing chunks in input volume with zeros ' +
    'or not, default is false')
@click.option(
    '--validate-mip',
    type=int,
    default=None,
    help='validate chunk using higher mip level')
@click.option(
    '--blackout-sections/--no-blackout-sections',
    default=False,
    help='blackout some sections. ' +
    'the section ids json file should named blackout_section_ids.json.' +
    'default is False.')
@click.option(
    '--chunk-name',
    type=str,
    default='chunk',
    help='Variable name to store the cutout to for later retrieval. Chunkflow'
    ' operators by default operates on a variable named "chunk" but'
    ' sometimes you may need to have a secondary volume to work on.')
@operator
def cutout(tasks, name, volume_path, mip, expand_margin_size, fill_missing,
               validate_mip, blackout_sections, chunk_name):
    """Cutout chunk from volume."""
    state['operators'][name] = CutoutOperator(
        volume_path,
        mip=state['mip'],
        expand_margin_size=expand_margin_size,
        verbose=state['verbose'],
        fill_missing=fill_missing,
        validate_mip=validate_mip,
        blackout_sections=blackout_sections,
        name=name)

    for task in tasks:
        handle_task_skip(task, name)
        if not task['skip']:
            start = time()
            task[chunk_name] = state['operators'][name](task['output_bbox'])
            task['log']['timer'][name] = time() - start
            task['cutout_volume_path'] = volume_path
        yield task


@main.command('downsample-upload')
@click.option(
    '--name', type=str, default='downsample-upload', help='name of operator')
@click.option('--volume-path', type=str, help='path of output volume')
@click.option(
    '--start-mip', type=int, default=0, help='the start uploading mip level.')
@click.option(
    '--stop-mip',
    type=int,
    default=5,
    help=
    'stop mip level. the indexing follows python style and the last index is exclusive.'
)
@click.option(
    '--fill-missing/--no-fill-missing',
    default=True,
    help='fill missing or not when there is all zero blocks.')
@operator
def downsample_upload(tasks, name, volume_path, start_mip, stop_mip,
                          fill_missing):
    """Downsample chunk and upload to volume."""
    state['operators'][name] = DownsampleUploadOperator(
        volume_path,
        input_mip=state['mip'],
        start_mip=start_mip,
        stop_mip=stop_mip,
        fill_missing=fill_missing,
        name=name)

    for task in tasks:
        handle_task_skip(task, name)
        if not task['skip']:
            start = time()
            task['chunk'] = state['operators'][name](task['chunk'])
            task['log']['timer'][name] = time() - start
        yield task


@main.command('normalize-section-contrast')
@click.option(
    '--name',
    type=str,
    default='normalize-section-contrast',
    help='name of operator.')
@click.option(
    '--levels-path',
    type=str,
    default=None,
    help='the path of section histograms.')
@click.option(
    '--mip',
    type=int,
    default=None,
    help='the mip level of section histograms.')
@click.option(
    '--clip-fraction',
    type=float,
    default=0.01,
    help='the voxel intensity fraction to clip out.')
@click.option(
    '--minval',
    type=float,
    default=None,
    help='the minimum intensity of transformed chunk.')
@click.option(
    '--maxval',
    type=float,
    default=None,
    help='the maximum intensity of transformed chunk.')
@operator
def normalize_contrast_contrast(tasks, name, levels_path, mip,
                                    clip_fraction, minval, maxval):
    """Normalize the section contrast using precomputed histograms."""
    if mip is None:
        mip = state['mip']
    if levels_path is None:
        levels_path = state['cutout_volume_path']

    state['operators'][name] = NormalizeSectionContrastOperator(
        levels_path,
        mip,
        clip_fraction,
        minval=minval,
        maxval=maxval,
        name=name)

    for task in tasks:
        handle_task_skip(task, name)
        if not task['skip']:
            start = time()
            task['chunk'] = state['operators'][name](task['chunk'])
            task['log']['timer'][name] = time() - start
        yield task


@main.command('normalize-section-shang')
@click.option(
    '--name',
    type=str,
    default='normalize-section-mu',
    help='name of operator.')
@click.option(
    '--nominalmin',
    type=float,
    default=None,
    help='targeted minimum of transformed chunk.')
@click.option(
    '--nominalmax',
    type=float,
    default=None,
    help='targeted maximum of transformed chunk.')
@click.option(
    '--clipvalues',
    type=bool,
    default=False,
    help='clip transformed values to be within the target range.')
@operator
def normalize_section_shang(tasks, name, nominalmin, nominalmax,
                                clipvalues):
    """Normalize voxel values based on slice min/max within the chunk, Shang's method.
    The transformed chunk has floating point values.
    """

    state['operators'][name] = NormalizeSectionShangOperator(
        nominalmin=nominalmin,
        nominalmax=nominalmax,
        clipvalues=clipvalues,
        name=name)

    for task in tasks:
        handle_task_skip(task, name)
        if not task['skip']:
            start = time()
            task['chunk'] = state['operators'][name](task['chunk'])
            task['log']['timer'][name] = time() - start
        yield task


@main.command('custom-operator')
@click.option(
    '--name', type=str, default='custom-operator-1', help='name of operator.')
@click.option('--opprogram', type=str, help='python file to call.')
@click.option('--args', type=str, default='', help='args to pass in')
@operator
def custom_operator(tasks, name, opprogram, args):
    """Custom operation on the chunk.
    The custom python file should contain a callable named "op_call" such that 
    a call of `op_call(chunk, args)` can be made to operate on the chunk.
    """

    state['operators'][name] = CustomOperator(
        opprogram=opprogram, args=args, name=name)
    print('Received args for ', name, ':', args)

    for task in tasks:
        handle_task_skip(task, name)
        if not task['skip']:
            start = time()
            task['chunk'] = state['operators'][name](task['chunk'])
            task['log']['timer'][name] = time() - start
        yield task


@main.command('copy-var')
@click.option('--name', type=str, default='copy-var-1', help='name of step')
@click.option(
    '--from-name',
    type=str,
    default='chunk',
    help='Variable to be (shallow) copied/"renamed"')
@click.option('--to-name', type=str, default='chunk', help='New variable name')
@operator
def copy_var(tasks, name, from_name, to_name):
    """Copy a variable to a new name.
    """
    for task in tasks:
        handle_task_skip(task, name)
        if not task['skip']:
            task[to_name] = task[from_name]
        yield task


@main.command('inference')
@click.option(
    '--name', type=str, default='inference', help='name of this operator')
@click.option(
    '--convnet-model',
    type=str,
    default=None,
    help='convnet model path or type.')
@click.option(
    '--convnet-weight-path',
    type=str,
    default=None,
    help='convnet weight path')
@click.option(
    '--patch-size',
    type=int,
    nargs=3,
    default=(20, 256, 256),
    help='patch size')
@click.option(
    '--patch-overlap',
    type=int,
    nargs=3,
    default=(4, 64, 64),
    help='patch overlap')
@click.option(
    '--output-key',
    type=str,
    default='affinity',
    help='key name of output dict')
@click.option(
    '--original-num-output-channels',
    type=int,
    default=3,
    help=
    'number of original output channels. The net could be trained with more than'
    +
    ' final output channels, such as other neighboring edges in affinity map to enhance '
    + 'net generalization capability.')
@click.option(
    '--num-output-channels',
    type=int,
    default=3,
    help='number of output channels')
@click.option(
    '--framework',
    type=click.Choice(['identity', 'pznet', 'pytorch', 'pytorch-multitask']),
    default='pytorch-multitask',
    help='inference framework')
@click.option(
    '--batch-size',
    type=int,
    default=1,
    help='mini batch size of input patch.')
@click.option(
    '--bump',
    type=click.Choice(['wu', 'zung']),
    default='wu',
    help='bump function type. only works with pytorch-multitask backend.')
@click.option(
    '--mask-output-chunk/--no-mask-output-chunk',
    default=False,
    help='mask output chunk will make the whole chunk like one output patch. '
    + 'This will also work with non-aligned chunk size.')
@operator
def inference(tasks, name, convnet_model, convnet_weight_path, patch_size,
                  patch_overlap, output_key, original_num_output_channels,
                  num_output_channels, framework, batch_size, bump,
                  mask_output_chunk):
    """Perform convolutional network inference for chunks."""
    state['operators'][name] = InferenceOperator(
        convnet_model,
        convnet_weight_path,
        patch_size=patch_size,
        output_key=output_key,
        num_output_channels=num_output_channels,
        original_num_output_channels=original_num_output_channels,
        patch_overlap=patch_overlap,
        framework=framework,
        batch_size=batch_size,
        bump=bump,
        mask_output_chunk=mask_output_chunk,
        verbose=state['verbose'],
        name=name)

    for task in tasks:
        handle_task_skip(task, name)
        if not task['skip']:
            if 'log' not in task:
                task['log'] = {'timer': {}}
            start = time()
            task['chunk'] = state['operators'][name](task['chunk'])
            task['log']['timer'][name] = time() - start
            task['log']['compute_device'] = state['operators'][
                name].compute_device
        yield task


@main.command('mask')
@click.option('--name', type=str, default='mask', help='name of this operator')
@click.option(
    '--volume-path', type=str, required=True, help='mask volume path')
@click.option('--mip', type=int, default=5, help='mip level of mask')
@click.option(
    '--inverse/--no-inverse',
    default=False,
    help='inverse the mask or not. default is True. ' +
    'the mask will be multiplied to chunk.')
@click.option(
    '--fill-missing/--no-fill-missing',
    default=False,
    help='fill missing blocks with black or not. ' + 'default is False.')
@click.option(
    '--check-all-zero/--maskout',
    default=False,
    help='default is doing maskout. ' +
    'check all zero will return boolean result.')
@click.option('--skip-to', type=str, default='save', help='skip to a operator')
@operator
def mask(tasks, name, volume_path, mip, inverse, fill_missing,
             check_all_zero, skip_to):
    """Mask the chunk. The mask could be in higher mip level and we
    will automatically upsample it to the same mip level with chunk.
    """
    state['operators'][name] = MaskOperator(
        volume_path,
        mip,
        state['mip'],
        inverse=inverse,
        fill_missing=fill_missing,
        check_all_zero=check_all_zero,
        verbose=state['verbose'],
        name=name)

    for task in tasks:
        handle_task_skip(task, name)
        if not task['skip']:
            start = time()
            if check_all_zero:
                # skip following operators since the mask is all zero after required inverse
                task['skip'] = state['operators'][name].is_all_zero(
                    task['output_bbox'])
                if task['skip']:
                    print('the mask of {} is all zero, will skip to {}'.format(
                        name, skip_to))
                task['skip_to'] = skip_to
            else:
                task['chunk'] = state['operators'][name](task['chunk'])
            # Note that mask operation could be used several times,
            # this will only record the last masking operation
            task['log']['timer'][name] = time() - start
        yield task


@main.command('crop-margin')
@click.option(
    '--name', type=str, default='crop-margin', help='name of this operator')
@click.option(
    '--margin-size',
    type=int,
    nargs=3,
    default=None,
    help='crop the chunk margin. ' +
    'The default is None and will use the output_bbox ' + 'as croping range.')
@operator
def crop_margin(tasks, name, margin_size):
    """Crop the margin of chunk."""
    state['operators'][name] = CropMarginOperator(
        margin_size=margin_size, verbose=state['verbose'], name=name)

    for task in tasks:
        handle_task_skip(task, name)
        if not task['skip']:
            start = time()
            task['chunk'] = state['operators'][name](
                task['chunk'], output_bbox=task['output_bbox'])
            task['log']['timer'][name] = time() - start
        yield task


@main.command('mesh')
@click.option('--name', type=str, default='mesh', help='name of operator')
@click.option(
    '--chunk-name',
    type=str,
    default='chunk',
    help='name of chunk needs to be meshed.')
@click.option(
    '--voxel-size',
    type=int,
    nargs=3,
    default=(40, 4, 4),
    help='voxel size of the segmentation. zyx order.')
@click.option(
    '--output-path',
    type=str,
    default='file:///tmp/mesh/',
    help='output path of meshes, follow the protocol rule of CloudVolume. \
              The path will be adjusted if there is a info file with precomputed format.'
)
@click.option(
    '--output-format',
    type=click.Choice(['ply', 'obj', 'precomputed']),
    default='ply',
    help='output format, could be one of ply|obj|precomputed.')
@click.option(
    '--simplification-factor',
    type=int,
    default=100,
    help='mesh simplification factor.')
@click.option(
    '--max-simplification-error',
    type=int,
    default=8,
    help='max simplification error.')
@click.option(
    '--manifest/--no-manifest',
    default=False,
    help='create manifest file or not.')
@operator
def mesh(tasks, name, chunk_name, voxel_size, output_path, output_format,
             simplification_factor, max_simplification_error, manifest):
    """Perform meshing for segmentation chunk."""
    state['operators'][name] = MeshOperator(
        output_path,
        output_format,
        voxel_size=voxel_size,
        simplification_factor=simplification_factor,
        max_simplification_error=max_simplification_error,
        manifest=manifest)
    for task in tasks:
        handle_task_skip(task, name)
        if not task['skip']:
            start = time()
            task[chunk_name] = state['operators'][name](task[chunk_name])
            task['log']['timer'][name] = time() - start
        yield task


@main.command('save')
@click.option('--name', type=str, default='save', help='name of this operator')
@click.option('--volume-path', type=str, required=True, help='volume path')
@click.option(
    '--upload-log/--no-upload-log',
    default=True,
    help='the log will be put inside volume-path')
@click.option(
    '--nproc',
    type=int,
    default=0,
    help='number of processes, negative means using all the cores, ' +
    '0/1 means turning off multiple processing, ' +
    'n>1 means using n processes')
@click.option(
    '--create-thumbnail/--no-create-thumbnail',
    default=False,
    help='create thumbnail or not. ' +
    'the thumbnail is a downsampled and quantized version of the chunk.')
@operator
def save(tasks, name, volume_path, upload_log, nproc, create_thumbnail):
    """Save chunk to volume."""
    state['operators'][name] = SaveOperator(
        volume_path,
        state['mip'],
        upload_log=upload_log,
        create_thumbnail=create_thumbnail,
        nproc=nproc,
        verbose=state['verbose'],
        name=name)

    for task in tasks:
        # we got a special case for handling skip
        if task['skip'] and task['skip_to'] == name:
            task['skip'] = False
            # create fake chunk to save
            task['chunk'] = state['operators'][name].create_chunk_with_zeros(
                task['output_bbox'])

        if not task['skip']:
            # the time elapsed was recorded internally
            state['operators'][name](
                task['chunk'],
                log=task.get('log', {'timer': {}}),
                output_bbox=task.get('output_bbox', None))
            task['output_volume_path'] = volume_path
        yield task


@main.command('cloud-watch')
@click.option(
    '--name', type=str, default='cloud-watch', help='name of this operator')
@click.option(
    '--log-name',
    type=str,
    default='chunkflow',
    help='name of the speedometer')
@operator
def cloud_watch(tasks, name, log_name):
    """Real time speedometer in AWS CloudWatch."""
    state['operators'][name] = CloudWatchOperator(
        log_name=log_name, name=name, verbose=state['verbose'])
    for task in tasks:
        handle_task_skip(task, name)
        if not task['skip']:
            state['operators'][name](task['log'])
        yield task


@main.command('view')
@click.option('--name', type=str, default='view', help='name of this operator')
@click.option(
    '--image-chunk-name',
    type=str,
    default='chunk',
    help='image chunk name in the global state')
@click.option(
    '--segmentation-chunk-name',
    type=str,
    default=None,
    help='segmentation chunk name in the global state')
@operator
def view(tasks, name, image_chunk_name, segmentation_chunk_name):
    """Visualize the chunk using cloudvolume view in browser."""
    state['operators'][name] = ViewOperator(name=name)
    for task in tasks:
        handle_task_skip(task, name)
        if not task['skip']:
            state['operators'][name](
                task[image_chunk_name], seg=segmentation_chunk_name)
        yield task


@main.command('neuroglancer')
@click.option(
    '--name', type=str, default='neuroglancer', help='name of this operator')
@click.option(
    '--voxel-size', '-v',
    nargs=3,
    type=int,
    default=(1, 1, 1),
    help='voxel size of chunk')
@click.option(
    '--port', '-p',
    type=int,
    default=None,
    help='port to use')
@operator
def neuroglancer(tasks, name, voxel_size, port):
<<<<<<< HEAD
    """Visualize the chunk using neuroglancer."""
=======
    """[operator] Visualize the chunk using neuroglancer."""
>>>>>>> c9409ab9
    state['operators'][name] = NeuroglancerOperator(name=name, port=port, 
                                                    voxel_size=voxel_size)
    for task in tasks:
        handle_task_skip(task, name)
        if not task['skip']:
            state['operators'][name]([task['chunk']])
        yield task


if __name__ == '__main__':
    main()<|MERGE_RESOLUTION|>--- conflicted
+++ resolved
@@ -1,10 +1,6 @@
 #!/usr/bin/env python
 import click
-<<<<<<< HEAD
 from functools import wraps
-=======
-from functools import wraps, update_wrapper
->>>>>>> c9409ab9
 from time import time
 import numpy as np
 from cloudvolume.lib import Bbox
@@ -101,34 +97,12 @@
     @wraps(func)
     def wrapper(*args, **kwargs):
         def operator(stream):
-<<<<<<< HEAD
             if stream:
                 for item in stream:
                     return func(item, *args, **kwargs)
         return operator
 
     return wrapper
-=======
-            return func(stream, *args, **kwargs)
-        return operator
-
-    return wrapper
-
-
-def generator(func):
-    """Similar to the :func:`operator` but passes through old values unchanged and does not pass through the values as parameter.
-    """
-
-    @operator
-    def new_func(stream, *args, **kwargs):
-        for item in stream:
-            yield item
-        for item in func(*args, **kwargs):
-            yield item
-
-    return update_wrapper(new_func, func)
->>>>>>> c9409ab9
-
 
 @main.command('create-chunk')
 @click.option(
@@ -291,11 +265,7 @@
     help='file name of tif file, the extention should be .tif or .tiff')
 @operator
 def write_tif(tasks, name, file_name):
-<<<<<<< HEAD
     """Write chunk as a TIF file."""
-=======
-    """[operator] Write chunk as a TIF file."""
->>>>>>> c9409ab9
     state['operators'][name] = WriteTIFOperator()
     for task in tasks:
         handle_task_skip(task, name)
@@ -305,11 +275,7 @@
         yield task
 
 
-<<<<<<< HEAD
 @main.command('save-pngs')
-=======
-@main.command('save-images')
->>>>>>> c9409ab9
 @click.option(
     '--name', type=str, default='save-pngs', help='name of operator')
 @click.option(
@@ -937,11 +903,7 @@
     help='port to use')
 @operator
 def neuroglancer(tasks, name, voxel_size, port):
-<<<<<<< HEAD
     """Visualize the chunk using neuroglancer."""
-=======
-    """[operator] Visualize the chunk using neuroglancer."""
->>>>>>> c9409ab9
     state['operators'][name] = NeuroglancerOperator(name=name, port=port, 
                                                     voxel_size=voxel_size)
     for task in tasks:
