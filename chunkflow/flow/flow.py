#!/usr/bin/env python
from functools import update_wrapper, wraps
from time import time
import numpy as np
import click
from cloudvolume.lib import Bbox

from chunkflow.lib.aws.sqs_queue import SQSQueue
from chunkflow.chunk import Chunk
from chunkflow.chunk.segmentation import Segmentation

# import operator functions
from .agglomerate import AgglomerateOperator
from .cloud_watch import CloudWatchOperator
<<<<<<< HEAD
from .create_chunk import CreateChunkOperator
from .crop_margin import CropMarginOperator
from .custom_operator import CustomOperator
from .connected_components import ConnectedComponentsOperator
=======
from .custom_operator import CustomOperator
>>>>>>> e1239656
from .cutout import CutoutOperator
from .downsample_upload import DownsampleUploadOperator
from .inference import InferenceOperator
from .mask import MaskOperator
from .mesh import MeshOperator
from .neuroglancer import NeuroglancerOperator
from .normalize_section_contrast import NormalizeSectionContrastOperator
from .normalize_section_shang import NormalizeSectionShangOperator
<<<<<<< HEAD
from .read_tif import ReadTIFOperator
from .read_h5 import ReadH5Operator
=======
>>>>>>> e1239656
from .save import SaveOperator
from .save_pngs import SavePNGsOperator
from .view import ViewOperator

# global dict to hold the operators and parameters
state = {'operators': {}}
INITIAL_TASK = {'skip': False, 'log': {'timer': {}}}
DEFAULT_CHUNK_NAME = 'chunk'


def handle_task_skip(task, name):
    if task['skip'] and task['skip_to'] == name:
        # have already skipped to target operator
        task['skip'] = False


def default_none(ctx, param, value):
    """
    click currently can not use None with tuple type 
    it will return an empty tuple if the default=None 
    details:
    https://github.com/pallets/click/issues/789
    """
    if not value:
        return None


@click.group(chain=True)
@click.option('--verbose/--quiet',
              default=True,
              help='print informations or not, default is verbose.')
@click.option('--mip',
              type=int,
              default=0,
              help='default mip level of chunks.')
# the code design is from:
# https://github.com/pallets/click/blob/master/examples/imagepipe/imagepipe.py
def main(verbose, mip):
    """Compose operators and create your own pipeline."""
    state['verbose'] = verbose
    state['mip'] = mip
    pass


@main.resultcallback()
def process_commands(operators, verbose, mip):
    """This result callback is invoked with an iterable of all 
    the chained subcommands. As in this example each subcommand 
    returns a function we can chain them together to feed one 
    into the other, similar to how a pipe on unix works.
    """
    # It turns out that a tuple will not work correctly!
    stream = [
        INITIAL_TASK,
    ]

    # Pipe it through all stream operators.
    for operator in operators:
        stream = operator(stream)

    # Evaluate the stream and throw away the items.
    if stream:
        for _ in stream:
            pass


def operator(func):
    """Help decorator to rewrite a function so that it returns another function from it."""
    @wraps(func)
    def wrapper(*args, **kwargs):
        def operator(stream):
            return func(stream, *args, **kwargs)

        return operator

    return wrapper


def generator(func):
    """Similar to the :func:`operator` but passes through old values unchanged 
    and does not pass through the values as parameter.
    """
    @operator
    def new_func(stream, *args, **kwargs):
        for item in stream:
            yield item
        for item in func(*args, **kwargs):
            yield item

    return update_wrapper(new_func, func)


@main.command('generate-task')
@click.option('--offset',
              type=int,
              nargs=3,
              default=(0, 0, 0),
              help='output offset')
@click.option('--shape',
              type=int,
              nargs=3,
              default=(0, 0, 0),
              help='output shape')
@generator
def generate_task(offset, shape):
    """Create a task."""
    # no queue name specified
    # will only run one task
    stop = np.asarray(offset) + np.asarray(shape)
    output_bbox = Bbox.from_list([*offset, *stop])
    print("creating task: ", output_bbox.to_filename())
    task = INITIAL_TASK
    task['output_bbox'] = output_bbox
    task['log']['output_bbox'] = output_bbox.to_filename()
    yield task


@main.command('fetch-task')
@click.option('--queue-name', type=str, default=None, help='sqs queue name')
@click.option(
    '--visibility-timeout',
    type=int,
    default=None,
    help=
    'visibility timeout of sqs queue; default is using the timeout of the queue.'
)
@generator
def fetch_task(queue_name, visibility_timeout):
    """Fetch task from queue."""
    # This operator is actually a generator,
    # it replaces old tasks to a completely new tasks and loop over it!
    queue = SQSQueue(queue_name, visibility_timeout=visibility_timeout)
    task = INITIAL_TASK
    task['queue'] = queue
    for task_handle, output_bbox_str in queue:
        print('get task: ', output_bbox_str)
        output_bbox = Bbox.from_filename(output_bbox_str)
        # record the task handle to delete after the processing
        task['task_handle'] = task_handle
        task['output_bbox'] = output_bbox
        task['log']['output_bbox'] = output_bbox.to_filename()
        yield task


@main.command('agglomerate')
@click.option('--name', type=str, default='agglomerate', help='name of operator')
@click.option('--threshold', '-t',
              type=float, default=0.7, help='agglomeration threshold')
@click.option('--aff-threshold-low', '-l',
              type=float, default=0.0001, help='low threshold for watershed')
@click.option('--aff-threshold-high', '-h',
              type=float, default=0.9999, help='high threshold for watershed')
@click.option('--fragments-chunk-name', '-f',
              type=str, default=None, help='optional fragments/supervoxel chunk to use.')
@click.option('--scoring-function', '-s',
              type=str, default='OneMinus<MeanAffinity<RegionGraphType, ScoreValue>>',
              help='A C++ type string specifying the edge scoring function to use.')
@click.option('--input-chunk-name', '-i',
              type=str, default=DEFAULT_CHUNK_NAME, help='input chunk name')
@click.option('--output-chunk-name', '-o',
              type=str, default=DEFAULT_CHUNK_NAME, help='output chunk name')
@operator
def agglomerate(tasks, name, threshold, aff_threshold_low, aff_threshold_high,
                fragments_chunk_name, scoring_function, input_chunk_name, output_chunk_name):
    state['operators'][name] = AgglomerateOperator(name=name, verbose=state['verbose'],
                                                   threshold=threshold, 
                                                   aff_threshold_low=aff_threshold_low,
                                                   aff_threshold_high=aff_threshold_high,
                                                   scoring_function=scoring_function)
    for task in tasks:
        if fragments_chunk_name and fragments_chunk_name in task:
            fragments = task[fragments_chunk_name]
        else:
            fragments = None 
        
        task[output_chunk_name] = state['operators'][name](
            task[input_chunk_name], fragments=fragments)
        yield task


@main.command('create-chunk')
@click.option('--name',
              type=str,
              default='create-chunk',
              help='name of operator')
@click.option('--size',
              type=int,
              nargs=3,
              default=(64, 64, 64),
              help='the size of created chunk')
@click.option('--dtype',
              type=click.Choice(
                  ['uint8', 'uint32', 'uint16', 'float32', 'float64']),
              default='uint8',
              help='the data type of chunk')
@click.option('--voxel-offset',
              type=int,
              nargs=3,
              default=(0, 0, 0),
              help='offset in voxel number.')
@click.option('--output-chunk-name',
              '-o',
              type=str,
              default="chunk",
              help="name of created chunk")
@operator
def create_chunk(tasks, name, size, dtype, voxel_offset, output_chunk_name):
    """Create a fake chunk for easy test."""
    print("creating chunk: ", output_chunk_name)
    for task in tasks:
        task[output_chunk_name] = Chunk.create(
            size=size, dtype=np.dtype(dtype), voxel_offset=voxel_offset)
        yield task


@main.command('read-tif')
@click.option('--name',
              type=str,
              default='read-tif',
              help='read tif file from local disk.')
@click.option('--file-name',
              '-f',
              type=click.Path(exists=True, dir_okay=False),
              required=True,
              help='read chunk from file, support .h5 and .tif')
@click.option('--offset',
              type=int,
              nargs=3,
              callback=default_none,
              help='global offset of this chunk')
@click.option('--output-chunk-name',
              '-o',
              type=str,
              default='chunk',
              help='chunk name in the global state')
@operator
def read_tif(tasks, name: str, file_name: str, offset: tuple,
             output_chunk_name: str):
    """Read tiff files."""
    for task in tasks:
        start = time()
        assert output_chunk_name not in task
        task[output_chunk_name] = Chunk.from_tif(file_name,
                                                    global_offset=offset)
        task['log']['timer'][name] = time() - start
        yield task


@main.command('read-h5')
@click.option('--name',
              type=str,
              default='read-h5',
              help='read file from local disk.')
@click.option('--file-name',
              '-f',
              type=str,
              required=True,
              help='read chunk from file, support .h5 and .tif')
@click.option('--dataset-path',
              '-d',
              type=str,
              default='/main',
              help='the dataset path inside HDF5 file.')
@click.option('--offset',
              type=int,
              nargs=3,
              callback=default_none,
              help='global offset of this chunk')
@click.option('--output-chunk-name', '-o',
              type=str, default='chunk',
              help='chunk name in the global state')
@operator
def read_h5(tasks, name: str, file_name: str, dataset_path: str, offset: tuple,
            output_chunk_name: str):
    """Read HDF5 files."""
    for task in tasks:
        start = time()
        assert output_chunk_name not in task
        task[output_chunk_name] = Chunk.from_h5(file_name,
                                                dataset_path=dataset_path,
                                                global_offset=offset)
        task['log']['timer'][name] = time() - start
        yield task


@main.command('write-h5')
@click.option('--name', type=str, default='write-h5', help='name of operator')
@click.option('--input-chunk-name', '-i',
              type=str, default='chunk', help='input chunk name')
@click.option('--file-name',
              '-f',
              type=click.Path(dir_okay=False, resolve_path=True),
              required=True,
              help='file name of hdf5 file, the extention should be .h5')
@operator
def write_h5(tasks, name, input_chunk_name, file_name):
    """Write chunk to HDF5 file."""
    for task in tasks:
        handle_task_skip(task, name)
        if not task['skip']:
<<<<<<< HEAD
            state['operators'][name](task[input_chunk_name], file_name)
=======
            task[input_chunk_name].to_h5(file_name)
>>>>>>> e1239656
        yield task


@main.command('write-tif')
@click.option('--name', type=str, default='write-tif', help='name of operator')
@click.option('--input-chunk-name', '-i',
              type=str, default='chunk', help='input chunk name')
<<<<<<< HEAD
@click.option(
    '--file-name',
    '-f',
    type=click.Path(dir_okay=False, resolve_path=True),
    required=True,
=======
@click.option('--file-name', '-f',
    type=click.Path(dir_okay=False, resolve_path=True), required=True,
>>>>>>> e1239656
    help='file name of tif file, the extention should be .tif or .tiff')
@operator
def write_tif(tasks, name, input_chunk_name, file_name):
    """Write chunk as a TIF file."""
    for task in tasks:
        handle_task_skip(task, name)
        if not task['skip']:
<<<<<<< HEAD
            state['operators'][name](task[input_chunk_name], file_name)
=======
            task[input_chunk_name].to_tif(file_name)
>>>>>>> e1239656
        # keep the pipeline going
        yield task

@main.command('save-pngs')
@click.option('--name', type=str, default='save-pngs', help='name of operator')
@click.option('--input-chunk-name', '-i', type=click.Path(dir_okay=True, resolve_path=True))
@click.option('--output-path',
              '-o',
              type=str,
              default='./saved_pngs/',
              help='output path of saved 2d images formated as png.')
@operator
def save_pngs(tasks, name, input_chunk_name, output_path):
    """Save as 2D PNG images."""
    state['operators'][name] = SavePNGsOperator(output_path=output_path,
                                                name=name)
    for task in tasks:
        handle_task_skip(task, name)
        if not task['skip']:
            state['operators'][name](task[input_chunk_name])
        yield task


@main.command('delete-task-in-queue')
@click.option('--name',
              type=str,
              default='delete-task-in-queue',
              help='name of this operator')
@operator
def delete_task_in_queue(tasks, name):
    """Delete the task in queue."""
    for task in tasks:
        handle_task_skip(task, name)
        if not task['skip']:
            queue = task['queue']
            task_handle = task['task_handle']
            queue.delete(task_handle)
            if state['verbose']:
                print('deleted task {} in queue: {}'.format(
                    task_handle, queue))


@main.command('cutout')
@click.option('--name',
              type=str,
              default='cutout',
              help='name of this operator')
@click.option('--volume-path',
              '-v',
              type=str,
              required=True,
              help='volume path')
@click.option('--mip',
              '-m',
              type=int,
              default=None,
              help='mip level of the cutout.')
@click.option('--expand-margin-size',
              '-e',
              type=int,
              nargs=3,
              default=(0, 0, 0),
              help='include surrounding regions of output bounding box.')
@click.option('--start',
              '-s',
              type=int,
              nargs=3,
              default=None,
              help='chunk offset in volume.')
@click.option('--stop',
              '-p',
              type=int,
              nargs=3,
              default=None,
              help='chunk stop coordinate.')
@click.option('--fill-missing/--no-fill-missing',
              default=False,
              help='fill the missing chunks in input volume with zeros ' +
              'or not, default is false')
@click.option('--validate-mip',
              type=int,
              default=None,
              help='validate chunk using higher mip level')
@click.option(
    '--blackout-sections/--no-blackout-sections',
    default=False,
    help='blackout some sections. ' +
    'the section ids json file should named blackout_section_ids.json.' +
    'default is False.')
@click.option(
    '--output-chunk-name',
    '-o',
    type=str,
    default='chunk',
    help='Variable name to store the cutout to for later retrieval. Chunkflow'
    ' operators by default operates on a variable named "chunk" but'
    ' sometimes you may need to have a secondary volume to work on.')
@operator
def cutout(tasks, name, volume_path, mip, start, stop, expand_margin_size,
           fill_missing, validate_mip, blackout_sections, output_chunk_name):
    """Cutout chunk from volume."""
    if mip is None:
        mip = state['mip']
    state['operators'][name] = CutoutOperator(
        volume_path,
        mip=mip,
        expand_margin_size=expand_margin_size,
        verbose=state['verbose'],
        fill_missing=fill_missing,
        validate_mip=validate_mip,
        blackout_sections=blackout_sections,
        name=name)

    for task in tasks:
        handle_task_skip(task, name)
        if start is None and stop is None:
            bbox = task['output_bbox']
        else:
            # use bounding box of volume
            if stop is None:
                stop = state['operators'][name].vol.mip_bounds(mip).maxpt
            if start is None:
                start = state['operators'][name].vol.mip_bounds(mip).minpt
            bbox = Bbox(start, stop)

        if not task['skip']:
            start = time()
            assert output_chunk_name not in task
            task[output_chunk_name] = state['operators'][name](bbox)
            task['log']['timer'][name] = time() - start
            task['cutout_volume_path'] = volume_path
        yield task


@main.command('evaluate-segmentation')
@click.option('--name',
              type=str,
              default="evaluate-segmentation",
              help="name of operator")
@click.option("--segmentation-chunk-name",
              "-s",
              type=str,
              default="chunk",
              help="chunk name of segmentation")
@click.option("--groundtruth-chunk-name",
              "-g",
              type=str,
              default="groundtruth")
@operator
def evaluate_segmenation(tasks, name, segmentation_chunk_name,
                         groundtruth_chunk_name):
    """compute split/merge error using rand index
     and variation of information.
    """
    for task in tasks:
        seg = Segmentation(task[segmentation_chunk_name])
        groundtruth = Segmentation(task[groundtruth_chunk_name])
        seg.evaluate(groundtruth)
        yield task


@main.command('downsample-upload')
@click.option('--name',
              type=str,
              default='downsample-upload',
              help='name of operator')
@click.option('--input-chunk-name', '-i',
              type=str, default='chunk', help='input chunk name')
@click.option('--volume-path', type=str, help='path of output volume')
@click.option('--start-mip',
              type=int,
              default=0,
              help='the start uploading mip level.')
@click.option(
    '--stop-mip',
    type=int,
    default=5,
    help='stop mip level. the indexing follows python style and ' +
    'the last index is exclusive.')
@click.option('--fill-missing/--no-fill-missing',
              default=True,
              help='fill missing or not when there is all zero blocks.')
@operator
def downsample_upload(tasks, name, input_chunk_name, volume_path, 
                      start_mip, stop_mip, fill_missing):
    """Downsample chunk and upload to volume."""
    state['operators'][name] = DownsampleUploadOperator(
        volume_path,
        input_mip=state['mip'],
        start_mip=start_mip,
        stop_mip=stop_mip,
        fill_missing=fill_missing,
        name=name)

    for task in tasks:
        handle_task_skip(task, name)
        if not task['skip']:
            start = time()
            state['operators'][name](task[input_chunk_name])
            task['log']['timer'][name] = time() - start
        yield task


@main.command('normalize-section-contrast')
@click.option('--name',
              type=str,
              default='normalize-section-contrast',
              help='name of operator.')
@click.option('--levels-path',
              type=str,
              default=None,
              help='the path of section histograms.')
@click.option('--mip',
              type=int,
              default=None,
              help='the mip level of section histograms.')
@click.option('--clip-fraction',
              type=float,
              default=0.01,
              help='the voxel intensity fraction to clip out.')
@click.option('--minval',
              type=float,
              default=None,
              help='the minimum intensity of transformed chunk.')
@click.option('--maxval',
              type=float,
              default=None,
              help='the maximum intensity of transformed chunk.')
@operator
def normalize_contrast_contrast(tasks, name, levels_path, mip, clip_fraction,
                                minval, maxval):
    """Normalize the section contrast using precomputed histograms."""
    if mip is None:
        mip = state['mip']
    if levels_path is None:
        levels_path = state['cutout_volume_path']

    state['operators'][name] = NormalizeSectionContrastOperator(levels_path,
                                                                mip,
                                                                clip_fraction,
                                                                minval=minval,
                                                                maxval=maxval,
                                                                name=name)

    for task in tasks:
        handle_task_skip(task, name)
        if not task['skip']:
            start = time()
            task['chunk'] = state['operators'][name](task['chunk'])
            task['log']['timer'][name] = time() - start
        yield task


@main.command('normalize-section-shang')
@click.option('--name',
              type=str,
              default='normalize-section-mu',
              help='name of operator.')
@click.option('--nominalmin',
              type=float,
              default=None,
              help='targeted minimum of transformed chunk.')
@click.option('--nominalmax',
              type=float,
              default=None,
              help='targeted maximum of transformed chunk.')
@click.option('--clipvalues',
              type=bool,
              default=False,
              help='clip transformed values to be within the target range.')
@operator
def normalize_section_shang(tasks, name, nominalmin, nominalmax, clipvalues):
    """Normalize voxel values based on slice min/max within the chunk, Shang's method.
    The transformed chunk has floating point values.
    """

    state['operators'][name] = NormalizeSectionShangOperator(
        nominalmin=nominalmin,
        nominalmax=nominalmax,
        clipvalues=clipvalues,
        name=name)

    for task in tasks:
        handle_task_skip(task, name)
        if not task['skip']:
            start = time()
            task['chunk'] = state['operators'][name](task['chunk'])
            task['log']['timer'][name] = time() - start
        yield task


@main.command('custom-operator')
@click.option('--name',
              type=str,
              default='custom-operator-1',
              help='name of operator.')
@click.option('--input-chunk-name', '-i',
              type=str, default='chunk', help='input chunk name')
@click.option('--output-chunk-name', '-o',
              type=str, default='chunk', help='output chunk name')
@click.option('--opprogram', type=str, help='python file to call.')
@click.option('--args', type=str, default='', help='args to pass in')
@operator
def custom_operator(tasks, name, input_chunk_name, output_chunk_name, opprogram, args):
    """Custom operation on the chunk.
    The custom python file should contain a callable named "op_call" such that 
    a call of `op_call(chunk, args)` can be made to operate on the chunk.
    """

    state['operators'][name] = CustomOperator(opprogram=opprogram,
                                              args=args,
                                              name=name)
    if state['verbose']:
        print('Received args for ', name, ':', args)

    for task in tasks:
        handle_task_skip(task, name)
        if not task['skip']:
            start = time()
            task[output_chunk_name] = state['operators'][name](task[input_chunk_name])
            task['log']['timer'][name] = time() - start
        yield task


@main.command('connected-components')
@click.option('--name', type=str, default='connected-components', 
              help='threshold a map and get the labels.')
@click.option('--input-chunk-name', '-i',
              type=str, default='chunk', help='input chunk name')
@click.option('--output-chunk-name', '-o',
              type=str, default='chunk', help='output chunk name')
@click.option('--threshold', '-t', type=float, default=0.5,
              help='threshold to cut the map.')
@click.option('--connectivity', '-c', 
              type=click.Choice([6, 18, 26]),
              default=26, help='number of neighboring voxels used.')
@operator 
def connected_components(tasks, name, input_chunk_name, output_chunk_name, 
                         threshold, connectivity):
    """Threshold the map to get a segmentation."""
<<<<<<< HEAD
    state['operators'][name] = ConnectedComponentsOperator(name=name, 
                                                           threshold=threshold, 
                                                           connectivity=connectivity)
=======
>>>>>>> e1239656
    for task in tasks:
        handle_task_skip(task, name)
        if not task['skip']:
            start = time()
<<<<<<< HEAD
            task[output_chunk_name] = state['operators'][name](task[input_chunk_name])
=======
            task[output_chunk_name] = task[input_chunk_name].connected_component(
                threshold=threshold, connectivity=connectivity)
>>>>>>> e1239656
            task['log']['timer']['name'] = time() - start
        yield task


@main.command('copy-var')
@click.option('--name', type=str, default='copy-var-1', help='name of step')
@click.option('--from-name',
              type=str,
              default='chunk',
              help='Variable to be (shallow) copied/"renamed"')
@click.option('--to-name', type=str, default='chunk', help='New variable name')
@operator
def copy_var(tasks, name, from_name, to_name):
    """Copy a variable to a new name.
    """
    for task in tasks:
        handle_task_skip(task, name)
        if not task['skip']:
            task[to_name] = task[from_name]
        yield task


@main.command('inference')
@click.option('--name',
              type=str,
              default='inference',
              help='name of this operator')
@click.option('--convnet-model', '-m',
              type=str,
              default=None,
              help='convnet model path or type.')
@click.option('--convnet-weight-path', '-w',
              type=str,
              default=None,
              help='convnet weight path')
@click.option('--patch-size', '-s',
              type=int,
              nargs=3,
              default=(20, 256, 256),
              help='patch size')
@click.option('--patch-overlap', '-v',
              type=int,
              nargs=3,
              default=(4, 64, 64),
              help='patch overlap')
@click.option('--output-key',
              type=str,
              default='affinity',
              help='key name of output dict')
@click.option(
    '--original-num-output-channels',
    type=int,
    default=3,
    help=
    'number of original output channels. The net could be trained with more than'
    +
    ' final output channels, such as other neighboring edges in affinity map to enhance '
    + 'net generalization capability.')
@click.option('--num-output-channels', '-c',
              type=int,
              default=3,
              help='number of output channels')
@click.option('--framework', '-f',
              type=click.Choice(
                  ['identity', 'pznet', 'pytorch', 'pytorch-multitask']),
              default='pytorch-multitask',
              help='inference framework')
@click.option('--batch-size', '-b',
              type=int,
              default=1,
              help='mini batch size of input patch.')
@click.option(
    '--bump',
    type=click.Choice(['wu', 'zung']),
    default='wu',
    help='bump function type. only works with pytorch-multitask backend.')
@click.option(
    '--mask-output-chunk/--no-mask-output-chunk',
    default=False,
    help='mask output chunk will make the whole chunk like one output patch. '
    + 'This will also work with non-aligned chunk size.')
@click.option(
    '--input-chunk-name', '-i',
    type=str,
    default='chunk',
    help='input chunk name')
@click.option(
    '--output-chunk-name', '-o',
    type=str,
    default='chunk',
    help='output chunk name')
@operator
def inference(tasks, name, convnet_model, convnet_weight_path, patch_size,
              patch_overlap, output_key, original_num_output_channels,
              num_output_channels, framework, batch_size, bump,
              mask_output_chunk, input_chunk_name, output_chunk_name):
    """Perform convolutional network inference for chunks."""
    state['operators'][name] = InferenceOperator(
        convnet_model,
        convnet_weight_path,
        patch_size=patch_size,
        output_key=output_key,
        num_output_channels=num_output_channels,
        original_num_output_channels=original_num_output_channels,
        patch_overlap=patch_overlap,
        framework=framework,
        batch_size=batch_size,
        bump=bump,
        mask_output_chunk=mask_output_chunk,
        verbose=state['verbose'],
        name=name)

    for task in tasks:
        handle_task_skip(task, name)
        if not task['skip']:
            if 'log' not in task:
                task['log'] = {'timer': {}}
            start = time()

            task[output_chunk_name] = state['operators'][name](
                task[input_chunk_name])

            task['log']['timer'][name] = time() - start
            task['log']['compute_device'] = state['operators'][
                name].compute_device
        yield task


@main.command('mask')
@click.option('--name', type=str, default='mask', help='name of this operator')
@click.option('--volume-path',
              type=str,
              required=True,
              help='mask volume path')
@click.option('--mip', type=int, default=5, help='mip level of mask')
@click.option('--inverse/--no-inverse',
              default=False,
              help='inverse the mask or not. default is True. ' +
              'the mask will be multiplied to chunk.')
@click.option('--fill-missing/--no-fill-missing',
              default=False,
              help='fill missing blocks with black or not. ' +
              'default is False.')
@click.option('--check-all-zero/--maskout',
              default=False,
              help='default is doing maskout. ' +
              'check all zero will return boolean result.')
@click.option('--skip-to', type=str, default='save', help='skip to a operator')
@operator
def mask(tasks, name, volume_path, mip, inverse, fill_missing, check_all_zero,
         skip_to):
    """Mask the chunk. The mask could be in higher mip level and we
    will automatically upsample it to the same mip level with chunk.
    """
    state['operators'][name] = MaskOperator(volume_path,
                                            mip,
                                            state['mip'],
                                            inverse=inverse,
                                            fill_missing=fill_missing,
                                            check_all_zero=check_all_zero,
                                            verbose=state['verbose'],
                                            name=name)

    for task in tasks:
        handle_task_skip(task, name)
        if not task['skip']:
            start = time()
            if check_all_zero:
                # skip following operators since the mask is all zero after required inverse
                task['skip'] = state['operators'][name].is_all_zero(
                    task['output_bbox'])
                if task['skip']:
                    print('the mask of {} is all zero, will skip to {}'.format(
                        name, skip_to))
                task['skip_to'] = skip_to
            else:
                task['chunk'] = state['operators'][name](task['chunk'])
            # Note that mask operation could be used several times,
            # this will only record the last masking operation
            task['log']['timer'][name] = time() - start
        yield task


@main.command('crop-margin')
@click.option('--name',
              type=str,
              default='crop-margin',
              help='name of this operator')
@click.option('--margin-size', '-m',
<<<<<<< HEAD
              type=int,
              nargs=3,
              default=None,
              help='crop the chunk margin. ' +
              'The default is None and will use the output_bbox ' +
              'as croping range.')
@click.option('--chunk-name', '-c',
              type=str,
              default='chunk',
              help='input and output chunk name.')
@operator
def crop_margin(tasks, name, margin_size, chunk_name):
    """Crop the margin of chunk."""
    state['operators'][name] = CropMarginOperator(margin_size=margin_size,
                                                  verbose=state['verbose'],
                                                  name=name)
=======
              type=int, nargs=3, default=None,
              help='crop the chunk margin. ' +
              'The default is None and will use the output_bbox ' +
              'as croping range.')
@click.option('--input-chunk-name', '-i',
              type=str, default='chunk', help='input chunk name.')
@click.option('--output-chunk-name', '-o',
              type=str, default='chunk', help='output chunk name.')
@operator
def crop_margin(tasks, name, margin_size, 
                input_chunk_name, output_chunk_name):
    """Crop the margin of chunk."""
>>>>>>> e1239656
    for task in tasks:
        handle_task_skip(task, name)
        if not task['skip']:
            start = time()
<<<<<<< HEAD
            task[chunk_name] = state['operators'][name](
                task[chunk_name], output_bbox=task.get('output_bbox', None))
=======
            if margin_size:
                task[output_chunk_name] = task[input_chunk_name].crop_margin(
                    margin_size=margin_size)
            else:
                # use the output bbox for croping 
                task[output_chunk_name] = task[
                    input_chunk_name].cutout(task['output_bbox'].to_slices())
>>>>>>> e1239656
            task['log']['timer'][name] = time() - start
        yield task


@main.command('mesh')
@click.option('--name', type=str, default='mesh', help='name of operator')
@click.option('--chunk-name',
              type=str,
              default='chunk',
              help='name of chunk needs to be meshed.')
@click.option('--voxel-size',
              type=int,
              nargs=3,
              default=(40, 4, 4),
              help='voxel size of the segmentation. zyx order.')
@click.option(
    '--output-path',
    type=str,
    default='file:///tmp/mesh/',
    help='output path of meshes, follow the protocol rule of CloudVolume. \
              The path will be adjusted if there is a info file with precomputed format.'
)
@click.option('--output-format',
              type=click.Choice(['ply', 'obj', 'precomputed']),
              default='ply',
              help='output format, could be one of ply|obj|precomputed.')
@click.option('--simplification-factor',
              type=int,
              default=100,
              help='mesh simplification factor.')
@click.option('--max-simplification-error',
              type=int,
              default=8,
              help='max simplification error.')
@click.option('--manifest/--no-manifest',
              default=False,
              help='create manifest file or not.')
@operator
def mesh(tasks, name, chunk_name, voxel_size, output_path, output_format,
         simplification_factor, max_simplification_error, manifest):
    """Perform meshing for segmentation chunk."""
    state['operators'][name] = MeshOperator(
        output_path,
        output_format,
        voxel_size=voxel_size,
        simplification_factor=simplification_factor,
        max_simplification_error=max_simplification_error,
        manifest=manifest)
    for task in tasks:
        handle_task_skip(task, name)
        if not task['skip']:
            start = time()
            task[chunk_name] = state['operators'][name](task[chunk_name])
            task['log']['timer'][name] = time() - start
        yield task


@main.command('save')
@click.option('--name', type=str, default='save', help='name of this operator')
@click.option('--volume-path', type=str, required=True, help='volume path')
@click.option('--upload-log/--no-upload-log',
              default=True,
              help='the log will be put inside volume-path')
@click.option(
    '--nproc',
    type=int,
    default=0,
    help='number of processes, negative means using all the cores, ' +
    '0/1 means turning off multiple processing, ' +
    'n>1 means using n processes')
@click.option(
    '--create-thumbnail/--no-create-thumbnail',
    default=False,
    help='create thumbnail or not. ' +
    'the thumbnail is a downsampled and quantized version of the chunk.')
@operator
def save(tasks, name, volume_path, upload_log, nproc, create_thumbnail):
    """Save chunk to volume."""
    state['operators'][name] = SaveOperator(volume_path,
                                            state['mip'],
                                            upload_log=upload_log,
                                            create_thumbnail=create_thumbnail,
                                            nproc=nproc,
                                            verbose=state['verbose'],
                                            name=name)

    for task in tasks:
        # we got a special case for handling skip
        if task['skip'] and task['skip_to'] == name:
            task['skip'] = False
            # create fake chunk to save
            task['chunk'] = state['operators'][name].create_chunk_with_zeros(
                task['output_bbox'])

        if not task['skip']:
            # the time elapsed was recorded internally
            state['operators'][name](task['chunk'],
                                     log=task.get('log', {'timer': {}}),
                                     output_bbox=task.get('output_bbox', None))
            task['output_volume_path'] = volume_path
        yield task


@main.command('cloud-watch')
@click.option('--name',
              type=str,
              default='cloud-watch',
              help='name of this operator')
@click.option('--log-name',
              type=str,
              default='chunkflow',
              help='name of the speedometer')
@operator
def cloud_watch(tasks, name, log_name):
    """Real time speedometer in AWS CloudWatch."""
    state['operators'][name] = CloudWatchOperator(log_name=log_name,
                                                  name=name,
                                                  verbose=state['verbose'])
    for task in tasks:
        handle_task_skip(task, name)
        if not task['skip']:
            state['operators'][name](task['log'])
        yield task


@main.command('view')
@click.option('--name', type=str, default='view', help='name of this operator')
@click.option('--image-chunk-name',
              type=str,
              default='chunk',
              help='image chunk name in the global state')
@click.option('--segmentation-chunk-name',
              type=str,
              default=None,
              help='segmentation chunk name in the global state')
@operator
def view(tasks, name, image_chunk_name, segmentation_chunk_name):
    """Visualize the chunk using cloudvolume view in browser."""
    state['operators'][name] = ViewOperator(name=name)
    for task in tasks:
        handle_task_skip(task, name)
        if not task['skip']:
            state['operators'][name](task[image_chunk_name],
                                     seg=segmentation_chunk_name)
        yield task


@main.command('neuroglancer')
@click.option('--name',
              type=str,
              default='neuroglancer',
              help='name of this operator')
@click.option('--voxel-size',
              '-v',
              nargs=3,
              type=int,
              default=(1, 1, 1),
              help='voxel size of chunk')
@click.option('--port', '-p', type=int, default=None, help='port to use')
@click.option('--chunk-names', '-c', type=str, default='chunk', 
              help='a list of chunk names separated by comma.')
@operator
def neuroglancer(tasks, name, voxel_size, port, chunk_names):
    """Visualize the chunk using neuroglancer."""
    state['operators'][name] = NeuroglancerOperator(name=name,
                                                    port=port,
                                                    voxel_size=voxel_size)
    for task in tasks:
        chunks = dict()
        for chunk_name in chunk_names.split(","):
            chunks[chunk_name] = task[chunk_name]

        handle_task_skip(task, name)
        if not task['skip']:
            state['operators'][name](chunks)
        yield task


if __name__ == '__main__':
    main()<|MERGE_RESOLUTION|>--- conflicted
+++ resolved
@@ -12,14 +12,7 @@
 # import operator functions
 from .agglomerate import AgglomerateOperator
 from .cloud_watch import CloudWatchOperator
-<<<<<<< HEAD
-from .create_chunk import CreateChunkOperator
-from .crop_margin import CropMarginOperator
 from .custom_operator import CustomOperator
-from .connected_components import ConnectedComponentsOperator
-=======
-from .custom_operator import CustomOperator
->>>>>>> e1239656
 from .cutout import CutoutOperator
 from .downsample_upload import DownsampleUploadOperator
 from .inference import InferenceOperator
@@ -28,11 +21,6 @@
 from .neuroglancer import NeuroglancerOperator
 from .normalize_section_contrast import NormalizeSectionContrastOperator
 from .normalize_section_shang import NormalizeSectionShangOperator
-<<<<<<< HEAD
-from .read_tif import ReadTIFOperator
-from .read_h5 import ReadH5Operator
-=======
->>>>>>> e1239656
 from .save import SaveOperator
 from .save_pngs import SavePNGsOperator
 from .view import ViewOperator
@@ -333,11 +321,7 @@
     for task in tasks:
         handle_task_skip(task, name)
         if not task['skip']:
-<<<<<<< HEAD
-            state['operators'][name](task[input_chunk_name], file_name)
-=======
             task[input_chunk_name].to_h5(file_name)
->>>>>>> e1239656
         yield task
 
 
@@ -345,16 +329,8 @@
 @click.option('--name', type=str, default='write-tif', help='name of operator')
 @click.option('--input-chunk-name', '-i',
               type=str, default='chunk', help='input chunk name')
-<<<<<<< HEAD
-@click.option(
-    '--file-name',
-    '-f',
-    type=click.Path(dir_okay=False, resolve_path=True),
-    required=True,
-=======
 @click.option('--file-name', '-f',
     type=click.Path(dir_okay=False, resolve_path=True), required=True,
->>>>>>> e1239656
     help='file name of tif file, the extention should be .tif or .tiff')
 @operator
 def write_tif(tasks, name, input_chunk_name, file_name):
@@ -362,11 +338,7 @@
     for task in tasks:
         handle_task_skip(task, name)
         if not task['skip']:
-<<<<<<< HEAD
-            state['operators'][name](task[input_chunk_name], file_name)
-=======
             task[input_chunk_name].to_tif(file_name)
->>>>>>> e1239656
         # keep the pipeline going
         yield task
 
@@ -707,22 +679,12 @@
 def connected_components(tasks, name, input_chunk_name, output_chunk_name, 
                          threshold, connectivity):
     """Threshold the map to get a segmentation."""
-<<<<<<< HEAD
-    state['operators'][name] = ConnectedComponentsOperator(name=name, 
-                                                           threshold=threshold, 
-                                                           connectivity=connectivity)
-=======
->>>>>>> e1239656
     for task in tasks:
         handle_task_skip(task, name)
         if not task['skip']:
             start = time()
-<<<<<<< HEAD
-            task[output_chunk_name] = state['operators'][name](task[input_chunk_name])
-=======
             task[output_chunk_name] = task[input_chunk_name].connected_component(
                 threshold=threshold, connectivity=connectivity)
->>>>>>> e1239656
             task['log']['timer']['name'] = time() - start
         yield task
 
@@ -912,24 +874,6 @@
               default='crop-margin',
               help='name of this operator')
 @click.option('--margin-size', '-m',
-<<<<<<< HEAD
-              type=int,
-              nargs=3,
-              default=None,
-              help='crop the chunk margin. ' +
-              'The default is None and will use the output_bbox ' +
-              'as croping range.')
-@click.option('--chunk-name', '-c',
-              type=str,
-              default='chunk',
-              help='input and output chunk name.')
-@operator
-def crop_margin(tasks, name, margin_size, chunk_name):
-    """Crop the margin of chunk."""
-    state['operators'][name] = CropMarginOperator(margin_size=margin_size,
-                                                  verbose=state['verbose'],
-                                                  name=name)
-=======
               type=int, nargs=3, default=None,
               help='crop the chunk margin. ' +
               'The default is None and will use the output_bbox ' +
@@ -942,15 +886,10 @@
 def crop_margin(tasks, name, margin_size, 
                 input_chunk_name, output_chunk_name):
     """Crop the margin of chunk."""
->>>>>>> e1239656
     for task in tasks:
         handle_task_skip(task, name)
         if not task['skip']:
             start = time()
-<<<<<<< HEAD
-            task[chunk_name] = state['operators'][name](
-                task[chunk_name], output_bbox=task.get('output_bbox', None))
-=======
             if margin_size:
                 task[output_chunk_name] = task[input_chunk_name].crop_margin(
                     margin_size=margin_size)
@@ -958,7 +897,6 @@
                 # use the output bbox for croping 
                 task[output_chunk_name] = task[
                     input_chunk_name].cutout(task['output_bbox'].to_slices())
->>>>>>> e1239656
             task['log']['timer'][name] = time() - start
         yield task
 
