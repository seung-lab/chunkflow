#!/usr/bin/env python
import os
from pathlib import Path
from time import time

from typing import Generator, List

from copy import deepcopy
from matplotlib import use

import numpy as np
import click
import json
from tqdm import tqdm
from traitlets import default 

from chunkflow.lib.flow import *

from cloudvolume import CloudVolume
from cloudvolume.lib import Vec
from cloudfiles import CloudFiles

from chunkflow.lib.aws.sqs_queue import SQSQueue
<<<<<<< HEAD
from chunkflow.lib.bounding_boxes import Cartesian, BoundingBox, BoundingBoxes
=======
from chunkflow.lib.cartesian_coordinate import Cartesian, BoundingBox, BoundingBoxes
>>>>>>> 26f608c0
from chunkflow.lib.synapses import Synapses

from chunkflow.chunk import Chunk
from chunkflow.chunk.affinity_map import AffinityMap
from chunkflow.chunk.segmentation import Segmentation
from chunkflow.chunk.image.convnet.inferencer import Inferencer

# import operator functions
from .aggregate_skeleton_fragments import AggregateSkeletonFragmentsOperator
from .cloud_watch import CloudWatchOperator
from .load_precomputed import ReadPrecomputedOperator
from .downsample_upload import DownsampleUploadOperator
from .log_summary import load_log, print_log_statistics
from .mask import MaskOperator
from .mesh import MeshOperator
from .mesh_manifest import MeshManifestOperator
from .neuroglancer import NeuroglancerOperator
from .normalize_section_contrast import NormalizeSectionContrastOperator
from .normalize_section_shang import NormalizeSectionShangOperator
from .plugin import Plugin
from .load_pngs import load_png_images
from .save_precomputed import SavePrecomputedOperator
from .save_pngs import SavePNGsOperator
from .setup_env import setup_environment
from .skeletonize import SkeletonizeOperator
from .view import ViewOperator


@main.command('generate-tasks')
@click.option('--layer-path', '-l',
              type=str, default=None,
              help='dataset layer path to fetch dataset information.')
@click.option('--mip', '-m',
              type=click.INT, default=None, help='mip level of the dataset layer.')
@click.option('--roi-start', '-s',
              type=click.INT, default=None, nargs=3, callback=default_none, 
              help='(z y x), start of the chunks')
@click.option('--roi-stop', '-r',
              type=click.INT, nargs=3, default=None, callback=default_none,
              help='stop coordinate of region of interest')
@click.option('--roi-size', '-z',
              type=click.INT, nargs=3, default=None, callback=default_none,
              help='size of region of interest')
@click.option('--chunk-size', '-c',
              type=click.INT, default=None, nargs=3,
              help='(z y x), size/shape of chunks')
@click.option('--bounding-box', '-b', type=str, default=None,
    help='the string representation of a bounding box')
@click.option('--grid-size', '-g',
              type=click.INT, default=None, nargs=3, callback=default_none,
              help='(z y x), grid size of output blocks')
@click.option('--file-path', '-f', default = None,
              type=click.Path(writable=True, dir_okay=False, resolve_path=True),
              help='output tasks as an numpy array formated as npy.')
@click.option('--queue-name', '-q',
              type=str, default=None, help='sqs queue name')
@click.option('--respect-chunk-size/--respect-stop',
              default=True, help="""for the last bounding box, \
make the chunk size consistent or cut off at the stopping boundary.""")
@click.option('--aligned-block-size', '-a',
    type=click.INT, default=None, nargs=3, callback=default_none,
    help='force alignment of block size. Note that the alignment start from (0, 0, 0).')
@click.option('--task-index-start', '-i',
              type=click.INT, default=0, help='starting index of task list.')
@click.option('--task-index-stop', '-p',
              type=click.INT, default=None, help='stop index of task list.')
@click.option('--disbatch/--no-disbatch', '-d',
              default=False, help='use disBatch environment variable or not')
@generator
def generate_tasks(
        layer_path: str, mip: int, roi_start: tuple, roi_stop: tuple, 
        roi_size: tuple, chunk_size: tuple, bounding_box:str,
        grid_size: tuple, file_path: str, queue_name: str, 
        respect_chunk_size: bool, aligned_block_size: tuple, 
        task_index_start: tuple, task_index_stop: tuple, disbatch: bool ):
    """Generate a batch of tasks."""
    if mip is None:
        mip = state['mip']
    assert mip >=0 

    if bounding_box is not None:
        bboxes = [BoundingBox.from_string(bounding_box)]
        if chunk_size is None:
            chunk_size = bboxes[0].shape
        else:
            assert chunk_size == bboxes[0].shape
    else:
        bboxes = BoundingBoxes.from_manual_setup(
            chunk_size, layer_path=layer_path,
            roi_start=roi_start, roi_stop=roi_stop, 
            roi_size=roi_size, mip=mip, grid_size=grid_size,
            respect_chunk_size=respect_chunk_size,
            aligned_block_size=aligned_block_size
        )
    print(f'number of all the candidate tasks: {len(bboxes)}')
    
    if task_index_start:
        if task_index_stop is None:
            # task_index_stop = task_index_start + 1
            task_index_stop = len(bboxes)
        bboxes = [*bboxes[task_index_start:task_index_stop]]
        logging.info(f'selected task indexes from {task_index_start} to {task_index_stop}')
    elif disbatch:
        assert 'DISBATCH_REPEAT_INDEX' in os.environ
        disbatch_index = int(os.environ['DISBATCH_REPEAT_INDEX'])
        bboxes = [bboxes[disbatch_index],]
        logging.info(f'selected a task with disBatch index {disbatch_index}')
        
    # write out as a file
    # this could be used for iteration in slurm cluster.
    if file_path:
        if not file_path.endswith('.npy'):
            file_path += len(bboxes) + '.npy'
        bboxes.to_file(file_path)

    # if state['verbose']:
    bbox_num = len(bboxes)
    logging.info(f'total number of tasks: {bbox_num}') 
    print(f'total number of tasks: {bbox_num}') 

    if queue_name is not None:
        queue = SQSQueue(queue_name)
        queue.send_message_list(bboxes)
    else:
        for bbox_index, bbox in enumerate(bboxes):
            if disbatch:
                assert len(bboxes) == 1
                bbox_index = disbatch_index
            print(f'executing task {bbox_index+task_index_start} in {bbox_num+task_index_start} with bounding box: {bbox.to_filename()}')
            logging.info(f'executing task {bbox_index+task_index_start} in {bbox_num+task_index_start} with bounding box: {bbox.to_filename()}')
            task = get_initial_task()
            task['bbox'] = bbox
            task['bbox_index'] = bbox_index
            task['bbox_num'] = bbox_num
            task['log']['bbox'] = bbox.to_filename()
            yield task


@main.command('adjust-bbox')
@click.option('--corner-offset', '-c', type=click.INT, nargs=6, default=None,
    help='adjust bounding box corner offset')
@operator
def adjust_bbox(tasks, corner_offset: tuple):
    """adjust the corner of bounding box."""
    for task in tasks:
        if task is not None:
            bbox = task['bbox']
            bbox.adjust_corner(corner_offset)
            logging.info(f'after bounding box adjustment: {bbox.string}')
            task['bbox'] = bbox
        yield task


@main.command('skip-task')
@click.option('--prefix', '-p', required=True, type=str,
    help='the pre part of result file path')
@click.option('--suffix', '-s', required=True, type=str,
    help='the post part of result file path. Normally include file extention.')
@click.option('--mode', '-m', 
    type=click.Choice(['missing', 'empty', 'exist']), default='exist',
    help='skip this task if the corresponding file is missing/empty/exists')
@click.option('--adjust-size', '-a', default=None, type=click.INT, callback=default_none,
    help='expand or shrink the bounding box. Currently, cloud-volume Bbox only support symetric grow.')
@operator
def skip_task(tasks: Generator, prefix: str, suffix: str, 
        mode: str, adjust_size: int):
    """if a result file already exists, skip this task."""
    for task in tasks:
<<<<<<< HEAD
        bbox = task['bbox']
        if adjust_size is not None:
            bbox = bbox.clone()
            bbox.adjust(adjust_size)
        file_name = pre + bbox.to_filename() + post
        if os.path.exists(file_name):
            print('the result file already exist, skip this task')
            task = None
=======
        if task is not None:
            bbox = task['bbox']
            if adjust_size is not None:
                bbox = bbox.clone()
                bbox.adjust(adjust_size)
            file_name = prefix + bbox.to_filename() + suffix

            if 'empty' in mode:
                if not os.path.exists(file_name) or os.path.getsize(file_name)==0:
                    logging.info(f'file {file_name} do not exist or is empty, skip this task.')
                    task = None
            elif 'missing' in mode:
                if not os.path.exists(file_name):
                    logging.info(f'the file {file_name} is missing, skip this task')
                    task = None
            elif 'exist' in mode:
                if os.path.exists(file_name):
                    logging.info(f'the file {file_name} already exist, skip this task')
                    task = None
            
>>>>>>> 26f608c0
        yield task


@main.command('mark-complete')
@click.option('--prefix', '-p', type=str, default=None,
    help='pre-path of a file.')
@click.option('--suffix', '-s', type=str, default=None,
    help='suffix of the flag file.')
@operator
def mark_complete(tasks, prefix: str, suffix: str):
    """mark completion of a task as an empty file.

    Args:
        tasks (stream): the tasks stream
        prefix (str): prefix of the mark file
        suffix (str): suffix of the mark file

    Yields:
        None
    """
    for task in tasks:
        if task is not None:
            bbox = task['bbox']
            fname = f'{prefix}{bbox.to_filename()}{suffix}'
            Path(fname).touch()
        yield task

@main.command('skip-all-zero')
@click.option('--input-chunk-name', '-i',
    type=str, default=DEFAULT_CHUNK_NAME, help='input chunk name')
@click.option('--prefix', '-p', type=str, default=None, 
    help = 'pre-path of a file. we would like to keep a trace that this task was executed.')
@click.option('--suffix', '-s', type=str, default=None,
    help='post-path of a file. normally include the extention of result file.')
@click.option('--adjust-size', '-a', type=click.INT, default=None,
    help='change the bounding box of chunk if it do not match with final result file name.')
@click.option('--chunk-bbox/--task-bbox', default=True,
    help='use the bbox in task or generate from chunk. Default is using chunk bounding box.')
@operator
def skip_all_zero(tasks, input_chunk_name: str, prefix: str, suffix: str, adjust_size: int, chunk_bbox: bool):
    """if chunk has all zero, skip this task."""
    for task in tasks:
        if task is not None:
            chunk = task[input_chunk_name]
            if not np.any(chunk):
<<<<<<< HEAD
                print('all zero chunk, skip this task')
                if pre is not None or post is not None:
                    bbox = chunk.bbox.clone()
                    bbox.adjust(adjust_size)
                    fname = f'{pre}{bbox.to_filename()}{post}'
                    if not os.path.exists(fname):
                        print('create an empty file as mark: ', fname)
=======
                logging.info('all zero chunk, skip this task')
                if prefix is not None or suffix is not None:
                    if chunk_bbox:
                        bbox = chunk.bbox.clone()
                    else:
                        bbox = task['bbox']
                    bbox.adjust(adjust_size)
                    fname = f'{prefix}{bbox.to_filename()}{suffix}'
                    if not os.path.exists(fname):
                        logging.info(f'create an empty file as mark: {fname}')
>>>>>>> 26f608c0
                        Path(fname).touch()
                # target task as None and task will be skipped
                task = None
        yield task


@main.command('skip-none')
@click.option('--input-name', '-i',
    type=str, default=DEFAULT_CHUNK_NAME, help='input name')
@click.option('--touch/--no-touch', default=True, help='touch an empty file or not')
@click.option('--prefix', '-p', default=None, help='prefix of output file.')
@click.option('--suffix', '-s', default=None, help='suffix of output file.')
@operator
def skip_none(tasks: dict, input_name: str, touch: bool, prefix: str, suffix: str):
    """If item is None, skip this task."""
    for task in tasks:
        if task is not None:
            data = task[input_name]
            if data is None:
                # target task as None and task will be skipped
                task = None
                if touch:
                    assert prefix is not None
                    assert suffix is not None
                    bbox = task['bbox']
                    fname = f'{prefix}{bbox.to_filename()}{suffix}'
                    Path(fname).touch()
        yield task


@main.command('setup-env')
@click.option('--volume-start', required=True, nargs=3, type=click.INT,
              help='start coordinate of output volume in mip 0')
@click.option('--volume-stop', default=None, type=click.INT, nargs=3, callback=default_none,
              help='stop coordinate of output volume (noninclusive like python coordinate) in mip 0.')
@click.option('--volume-size', '-s',
              default=None, type=click.INT, nargs=3, callback=default_none, 
              help='size of output volume.')
@click.option('--layer-path', '-l',
              type=str, required=True, help='the path of output volume.')
@click.option('--max-ram-size', '-r',
              default=15, type=click.INT, help='the maximum ram size (GB) of worker process.')
@click.option('--output-patch-size', '-z',
              type=click.INT, required=True, nargs=3, help='output patch size.')
@click.option('--input-patch-size', '-i',
              type=click.INT, default=None, nargs=3, callback=default_none,
              help='input patch size.')
@click.option('--channel-num', '-c',
              type=click.INT, default=1, 
              help='output patch channel number. It is 3 for affinity map.')
@click.option('--dtype', '-d', type=click.Choice(['uint8', 'float16', 'float32']), 
              default='float32', help='output numerical precision.')
@click.option('--output-patch-overlap', '-o',
              type=click.INT, default=None, nargs=3, callback=default_none,
              help='overlap of patches. default is 50% overlap')
@click.option('--crop-chunk-margin', '-c', 
              type=click.INT, nargs=3, default=None,
              callback=default_none, help='size of margin to be cropped.')
@click.option('--mip', '-m', type=click.IntRange(min=0, max=3), default=0, 
              help='the output mip level (default is 0).')
@click.option('--thumbnail-mip', '-b', type=click.IntRange(min=5, max=16), default=6,
              help='mip level of thumbnail layer.')
@click.option('--max-mip', '-x', type=click.IntRange(min=5, max=16), default=8, 
              help='maximum MIP level for masks.')
@click.option('--queue-name', '-q',
              type=str, default=None, help='sqs queue name.')
@click.option('--visibility-timeout', '-t',
              type=click.INT, default=3600, help='visibility timeout of the AWS SQS queue.')
@click.option('--thumbnail/--no-thumbnail', default=True, help='create thumbnail or not.')
@click.option('--encoding', '-e',
              type=click.Choice(['raw', 'jpeg', 'compressed_segmentation', 
                                 'fpzip', 'kempressed']), default='raw', 
              help='Neuroglancer precomputed block compression algorithm.')
@click.option('--voxel-size', '-v', type=click.INT, nargs=3, default=(40, 4, 4),
              help='voxel size or resolution of mip 0 image.')
@click.option('--overwrite-info/--no-overwrite-info', default=False,
              help='normally we should avoid overwriting info file to avoid errors.')
@generator
def setup_env(volume_start, volume_stop, volume_size, layer_path, 
              max_ram_size, output_patch_size, input_patch_size, channel_num, dtype, 
              output_patch_overlap, crop_chunk_margin, mip, thumbnail_mip, max_mip,
              queue_name, visibility_timeout, thumbnail, encoding, voxel_size, 
              overwrite_info):
    """Setup convolutional net inference environment."""
    bboxes = setup_environment(
        state['dry_run'], volume_start, volume_stop, volume_size, layer_path, 
        max_ram_size, output_patch_size, input_patch_size, channel_num, dtype, 
        output_patch_overlap, crop_chunk_margin, mip, thumbnail_mip, max_mip,
        thumbnail, encoding, voxel_size, overwrite_info)
 
    if queue_name is not None and not state['dry_run']:
        queue = SQSQueue(queue_name, visibility_timeout=visibility_timeout)
        queue.send_message_list(bboxes)
    else:
        for bbox in bboxes:
            task = get_initial_task()
            task['bbox'] = bbox
            task['log']['bbox'] = bbox.to_filename()
            yield task


@main.command('cloud-watch')
@click.option('--name',
              type=str,
              default='cloud-watch',
              help='name of this operator')
@click.option('--log-name',
              type=str,
              default='chunkflow',
              help='name of the speedometer')
@operator
def cloud_watch(tasks, name, log_name):
    """Real time speedometer in AWS CloudWatch."""
    operator = CloudWatchOperator(log_name=log_name, name=name)
    for task in tasks:
        if task is not None:
            operator(task['log'])
        yield task


@main.command('cleanup')
@click.option('--dir', '-d',
    default = './',
    type=click.Path(exists=True, file_okay=False, dir_okay=True, writable=True, resolve_path=True),
    help='the files in a directory')
@click.option('--mode', '-m', 
    type=click.Choice(['exist', 'empty', 'not-empty']), default='exist',
    help='condition of clean up.')
@click.option('--suffix', '-s', type=str, default=None,
    help='suffix of files.')
@generator
def cleanup(dir: str, mode: str, suffix: str):
    dir = os.path.expanduser(dir)

    for fname in tqdm(os.listdir(dir), desc='removing files: '):
        fname = os.path.join(dir, fname)
        if suffix and not fname.endswith(suffix):
            # only consider files with matching suffix
            continue
        if 'exist' == mode:
            if os.path.exists(fname):
                os.remove(fname)
        elif 'empty' == mode:
            if os.path.getsize(fname) == 0:
                os.remove(fname)
        elif 'not-empty' == mode:
            if os.path.getsize(fname) > 0:
                os.remove(fname)
        else:
            raise ValueError(f'unsupported mode: {mode}')

    logging.info(f'there are {len(os.listdir(dir))} files remaining.')
    yield None


@main.command('create-info')
@click.option('--input-chunk-name', '-i',
              type=str, default=DEFAULT_CHUNK_NAME,
              help="create info for this chunk.")
@click.option('--output-layer-path', '-l', type=str, default="file://.", 
              help='path of output layer.')
@click.option('--channel-num', '-c', type=click.INT, default=1, help='number of channel')
@click.option('--layer-type', '-t',
              type=click.Choice(['image', 'segmentation']),
              default=None, help='type of layer. either image or segmentation.')
@click.option('--data-type', '-d',
              type=click.Choice(['uint8', 'uint32', 'uint64', 'float32']),
              default = None, help='data type of array')
@click.option('--encoding', '-e',
              type=click.Choice(['raw', 'jpeg', 'compressed_segmentation', 
                    'kempressed', 'npz', 'fpzip', 'npz_uint8']),
              default='raw', help='compression algorithm.')
@click.option('--voxel-size', '-s', default=None, type=click.INT, nargs=3, callback=default_none,
              help='voxel size with unit of nm')
@click.option('--voxel-offset', '-o', default=None, type=click.INT, nargs=3, callback=default_none,
              help='voxel offset of array')
@click.option('--volume-size', '-v',
              type=click.INT, nargs=3, default=None, callback=default_none,
              help='total size of the volume.')
@click.option('--block-size', '-b',
              type=click.INT, nargs=3, required=True,
              help='chunk size of each file.')
@click.option('--factor', '-f',
              type=click.INT, nargs=3, default=(2,2,2),
              help='hierarchical downsampling factor')
@click.option('--max-mip', '-m',
              type=click.INT, default=0, 
              help = 'maximum mip level.')
@operator
def create_info(tasks,input_chunk_name: str, output_layer_path: str, channel_num: int, 
                layer_type: str, data_type: str, encoding: str, voxel_size: tuple, 
                voxel_offset: tuple, volume_size: tuple, block_size: tuple, factor: tuple, max_mip: int):
    """Create metadata for Neuroglancer Precomputed volume."""
    
    for task in tasks:
        if task is not None:
            if not input_chunk_name in task:
                if voxel_offset is None:
                    voxel_offset = Cartesian(0, 0, 0)
            else:
                chunk = task[input_chunk_name]
                if chunk.ndim == 3:
                    channel_num = 1
                elif chunk.ndim == 4:
                    channel_num = chunk.shape[0]
                else:
                    raise ValueError('chunk dimension can only be 3 or 4')

                if voxel_offset is None:
                    voxel_offset = chunk.voxel_offset
                if voxel_size is None:
                    voxel_size = chunk.voxel_size

                volume_size = chunk.shape
                data_type = chunk.dtype.name

                if layer_type is None:
                    if np.issubdtype(chunk.dtype, np.uint8) or \
                            np.issubdtype(chunk.dtype, np.float32) or \
                            np.issubdtype(chunk.dtype, np.float16):
                        layer_type = 'image'
                    else:
                        layer_type = 'segmentation'
            
            assert volume_size is not None
            assert data_type is not None
            if data_type == 'segmentation':
                mesh = "mesh"
            else:
                mesh = None

            info = CloudVolume.create_new_info(
                channel_num, layer_type=layer_type,
                data_type=data_type,
                encoding=encoding,
                resolution=voxel_size[::-1],
                voxel_offset=voxel_offset[::-1],
                volume_size=volume_size[::-1],
                chunk_size=block_size[::-1],
                factor=Vec(factor),
                max_mip=max_mip,
                compressed_segmentation_block_size=(8, 8, 8),
                mesh = mesh,
                )
            vol = CloudVolume(output_layer_path, info=info)
            vol.commit_info()
        yield task


@main.command('fetch-task-from-file')
@click.option('--file-path', '-f',
              type=click.Path(file_okay=True, dir_okay=False, exists=True, 
                              readable=True, resolve_path=True),
              help='file contains bounding boxes or tasks.')
@click.option('--job-index', '-i', 
              type=click.INT, default=None,
              help='index of task in the tasks.')
@click.option('--slurm-job-array/--no-slurm-job-array',
              default=False, help='use the slurm job array '+
              'environment variable to identify task index.')
@click.option('--granularity', '-g',
              type=click.INT, default=1, help='number of tasks to do in one run.')
@generator
def fetch_task_from_file(file_path: str, job_index: int, slurm_job_array: bool, granularity: int):
    """Fetch task from a file containing bounding boxes."""
    if(slurm_job_array):
        job_index = int(os.environ['SLURM_ARRAY_TASK_ID'])
    assert job_index is not None

    bbox_array = np.load(file_path)
    task_start = job_index * granularity 
    task_stop = min(bbox_array.shape[0], task_start + granularity)
    for idx in range(task_start, task_stop):
        bbox = BoundingBox.from_list(bbox_array[idx, :])
        task = get_initial_task()
        task['bbox'] = bbox
        yield task


@main.command('fetch-task-from-sqs')
@click.option('--queue-name', '-q',
                type=str, default=None, help='sqs queue name')
@click.option('--visibility-timeout', '-v',
    type=click.INT, default=None, 
    help='visibility timeout of sqs queue; default is using the timeout of the queue.')
@click.option('--num', '-n', type=click.INT, default=-1,
              help='fetch limited number of tasks.' +
              ' This is useful in local cluster to control task time elapse.' + 
              'Negative value will be infinite.')
@click.option('--retry-times', '-r',
              type=click.INT, default=30,
              help='the times of retrying if the queue is empty.')
@generator
def fetch_task_from_sqs(queue_name, visibility_timeout, num, retry_times):
    """Fetch task from queue."""
    # This operator is actually a generator,
    # it replaces old tasks to a completely new tasks and loop over it!
    queue = SQSQueue(queue_name, 
                     visibility_timeout=visibility_timeout,
                     retry_times=retry_times)
    while num!=0:
        task_handle, bbox_str = queue.handle_and_message
        if task_handle is None:
            return
        num -= 1
        
        logging.info(f'get task: {bbox_str}')
        bbox = BoundingBox.from_filename(bbox_str)
        
        # record the task handle to delete after the processing
        task = get_initial_task() 
        task['queue'] = queue
        task['task_handle'] = task_handle
        task['bbox'] = bbox
        task['log']['bbox'] = bbox.to_filename()
        yield task


@main.command('aggregate-skeleton-fragments')
@click.option('--name', type=str, default='aggregate-skeleton-fragments',
              help='name of operator')
@click.option('--input-name', '-i', type=str, default='prefix',
              help='input prefix name in task stream.')
@click.option('--prefix', '-p', type=str, default=None,
              help='prefix of skeleton fragments.')
@click.option('--fragments-path', '-f', type=str, required=True,
              help='storage path of skeleton fragments.')
@click.option('--output-path', '-o', type=str, default=None,
              help='storage path of aggregated skeletons.')
@operator
def aggregate_skeleton_fragments(tasks, name, input_name, prefix, fragments_path, output_path):
    """Merge skeleton fragments."""
    if output_path is None:
        output_path = fragments_path

    operator = AggregateSkeletonFragmentsOperator(fragments_path, output_path)
    if prefix:
        operator(prefix)
    else:
        for task in tasks:
            if task is not None:
                start = time()
                operator(task[input_name])
                task['log']['timer'][name] = time() - start
            yield task


@main.command('create-chunk')
@click.option('--size', '-s', type=click.INT, nargs=3,
    default=Cartesian(64, 64, 64), help='the size of created chunk')
@click.option('--dtype', '-d',
    type=click.Choice(
        ['uint8', 'uint32', 'uint16', 'uint64', 'float32', 'float64']),
    default='uint8', help='the data type of chunk')
@click.option('--pattern', '-p', type=click.Choice(['sin', 'zero', 'random']), 
    default='sin', help='ways to generate array.')
@click.option('--voxel-offset', '-t',
    type=click.INT, nargs=3, default=(0, 0, 0), help='offset in voxel number.')
@click.option('--voxel-size', '-e',
    type=click.INT, nargs=3, default=(1,1,1), help='voxel size in nm')
@click.option('--output-chunk-name', '-o',
    type=str, default="chunk", help="name of created chunk")
@operator
def create_chunk(tasks, size, dtype, pattern, voxel_offset, voxel_size, output_chunk_name):
    """Create a fake chunk for easy test."""
    logging.info(f'creating chunk: {output_chunk_name}')
    for task in tasks:
        if task is not None:
            task[output_chunk_name] = Chunk.create(
                size=size, dtype=np.dtype(dtype),
                pattern=pattern, 
                voxel_offset=voxel_offset,
                voxel_size=voxel_size)
        yield task


@main.command('load-synapses')
@click.option('--name', '-n', type=str, default='load-synapses', 
    help='name of operator')
@click.option('--file-path', '-f',
    type=click.Path(file_okay=True, dir_okay=True, resolve_path=True),
    required=True, 
    help='files containing synapses. Currently support HDF5 and JSON.')
@click.option('--suffix', '-s', type=str, default=None, 
    help='file path suffix.')
@click.option('--c-order/--f-order', default=True,
    help='C order or Fortran order in the file. XYZ is Fortran order, ZYX is C order.')
@click.option('--resolution', '-r', type=click.INT, nargs=3, 
    default=None, callback=default_none, help='resolution of points.')
@click.option('--remove-outside/--keep-all', default=False, 
    help='remove synapses outside of the bounding box or not.')
@click.option('--set-bbox/--not-set-bbox', default=False)
@click.option('--output-name', '-o', type=str, default=DEFAULT_SYNAPSES_NAME,
    help='data name of the result.')
@operator
def load_synapses(tasks, name: str, file_path: str, suffix: str, 
        c_order: bool, resolution: tuple, remove_outside: bool, 
        set_bbox: bool, output_name: str):
    """Load synapses formated as JSON or HDF5."""
    for task in tasks:
        if task is not None:
            start = time()
            if os.path.isfile(file_path) and \
                    (file_path.endswith('.h5') or \
                    file_path.endswith('.json')):
                fname = file_path
            elif os.path.isdir(file_path):
                bbox = task['bbox']
                if suffix is not None:
                    fname = os.path.join(file_path, f'{bbox.to_filename()}{suffix}')
                else:
                    fname = os.path.join(file_path, f'{bbox.to_filename()}')
                    if not os.path.exists(fname) and '.' not in fname:
                        fname += '.h5'
                        
            elif not os.path.exists(file_path):
                bbox = task['bbox']
                fname = f'{file_path}{bbox.to_filename()}{suffix}'
            else:
                fname = file_path
            assert os.path.isfile(fname), f'can not find file: {fname}'

            if set_bbox:
                bbox = BoundingBox.from_string(fname)
                assert bbox is not None
                task['bbox'] = bbox

            if os.path.getsize(fname) == 0:
                task[output_name] = None
            else:
                syns = Synapses.from_file(
                    fname, 
                    resolution = resolution,
                    c_order = c_order
                )
                if remove_outside:
                    bbox = task['bbox']
                    syns.remove_synapses_outside_bounding_box(bbox)
                logging.info(f'loaded synapses with {syns.pre_num} presynapses and {syns.post_num} post synapses.')
                if syns.pre_num == 0:
                    syns = None
                task[output_name] = syns
            task['log']['timer'][name] = time() - start
        yield task


@main.command('save-synapses')
@click.option('--input-name', '-i', type=str, default=DEFAULT_SYNAPSES_NAME)
@click.option('--file-path', '-f',
    type=click.Path(file_okay=True, dir_okay=True, resolve_path=True),
    required=True, help='HDF5 file path.')
@operator
def save_synapses(tasks, input_name: str, file_path: str):
    """Save synapses as HDF5 file."""
    for task in tasks:
        if task is not None:
            syns = task[input_name]
            if not file_path.endswith('.h5'):
                if 'bbox' in task:
                    bbox = task['bbox']
                    if os.path.isdir(file_path):
                        file_path = os.path.join(file_path, bbox.string)
                    else:
                        file_path += bbox.string
                file_path += '.h5'
            if syns is None:
                Path(file_path).touch()
            else:
                syns.to_h5(file_path)
        yield task

@main.command('load-npy')
@click.option('--name', '-n', type=str, default='load-npy', help='name of operator')
@click.option('--file-path', '-f', 
    type=click.Path(file_okay=True, dir_okay=True, resolve_path=True),
    required=True, help='NPY file path')
@click.option('--resolution', '-r', type=click.FLOAT, nargs=3, default=(1,1,1), help='resolution of points.')
@click.option('--output-name', '-o', type=str, default='array', help='data name of the result.')
@operator
def read_npy(tasks, name: str, file_path: str, resolution: tuple, output_name: str):
    """Read NPY files."""
    for task in tasks:
        if task is not None:
            start = time()
            if not file_path.endswith('.npy'):
                bbox = task['bbox']
                if os.path.isdir(file_path):
                    file_path = os.path.join(file_path, f'{bbox.to_filename()}.npy')
                else:
                    file_path = f'{file_path}{bbox.to_filename()}.npy'
            assert os.path.exists(file_path)
            if 0 == os.path.getsize(file_path):
                task[output_name] = None
            else:
                with open(file_path, 'rb') as file:
                    array = np.load(file)
                array *= np.asarray(resolution, dtype=array.dtype)
                task[output_name] = array
            task['log']['timer'][name] = time() - start
        yield task

@main.command('load-json')
@click.option('--name', '-n', type=str, default='load-json', help='name of operator.')
@click.option('--file-path', '-f', 
    type=click.Path(file_okay=True, dir_okay=True, resolve_path=True), 
    required=True, help='JSON file name')
@click.option('--output-name', '-o', type=str, default='dict', help='data name of the result.')
@operator
def read_json(tasks, name: str, file_path: str, output_name: str):
    """Read JSON file."""
    for task in tasks:
        if task is not None:
            start = time()
            if not file_path.endswith('.json'):
                bbox = task['bbox']
                if os.path.isdir(file_path):
                    file_path = os.path.join(file_path, f'{bbox.to_filename()}.json')
                else:
                    file_path = f'{file_path}{bbox.to_filename()}.json'
            assert os.path.exists(file_path)
            with open(file_path, 'r') as file:
                task[output_name] = json.load(file)
            task['log']['timer'][name] = time() - start
        yield task


@main.command('load-nrrd')
@click.option('--name', type=str, default='load-nrrd',
              help='read nrrd file from local disk.')
@click.option('--file-name', '-f', required=True,
              type=click.Path(exists=True, dir_okay=False),
              help='read chunk from NRRD file')
@click.option('--voxel-offset', '-v', type=click.INT, nargs=3, default=None, callback=default_none,
              help='global offset of this chunk')
@click.option('--voxel-size', '-s', type=click.INT, nargs=3, default=None, callback=default_none,
              help='physical size of voxels. The unit is assumed to be nm.')
@click.option('--dtype', '-d',
              type=click.Choice(['uint8', 'uint32', 'uint64', 'float32', 'float64', 'float16']),
              help='convert to data type')
@click.option('--output-chunk-name', '-o', type=str, default='chunk',
              help='chunk name in the global state')
@operator
def read_nrrd(tasks, name: str, file_name: str, voxel_offset: tuple,
             voxel_size: tuple, dtype: str, output_chunk_name: str):
    """Read NRRD file."""
    for task in tasks:
        if task is not None:
            start = time()
            task[output_chunk_name] = Chunk.from_nrrd(
                file_name,
                dtype=dtype,
                voxel_offset=voxel_offset,
                voxel_size=voxel_size)
            task['log']['timer'][name] = time() - start
        yield task


@main.command('save-nrrd')
@click.option('--name', type=str, default='save-nrrd', help='name of operator')
@click.option('--input-chunk-name', '-i',
              type=str, default=DEFAULT_CHUNK_NAME, help='input chunk name')
@click.option('--file-name', '-f', default=None,
    type=click.Path(dir_okay=False, resolve_path=True), 
    help='file name of NRRD file.')
@operator
def save_nrrd(tasks, name, input_chunk_name, file_name):
    """Save chunk as a NRRD file."""
    for task in tasks:
        if task is not None:
            task[input_chunk_name].to_nrrd(file_name)
        yield task


@main.command('load-pngs')
@click.option('--path-prefix', '-p',
              required=True, type=str,
              help='directory path prefix of png files.')
@click.option('--output-chunk-name', '-o',
              type=str, default=DEFAULT_CHUNK_NAME,
              help='output chunk name')
@click.option('--cutout-offset', '-c',
              type=click.INT, default=(0,0,0), nargs=3,
              help='cutout chunk from an offset')
@click.option('--voxel-offset', '-t',
              type=click.INT, nargs=3, default=(0,0,0),
              help = 'the offset of png images volume, could be negative.')
@click.option('--voxel-size', '-x', type=click.INT, nargs=3, default=(1,1,1), callback=default_none,
              help='physical size of voxels. the unit is assumed to be nm.')
@click.option('--digit-num', '-d', type=click.INT, default=5,
    help='the total number of digits with leading zero padding. For example, digit_num=3, the file name will be like 001.png')
@click.option('--chunk-size', '-s',
              type=click.INT, nargs=3, default=None, callback=default_none,
              help='cutout chunk size')
@click.option('--dtype', type=str, default='uint8', 
    help = 'data type of output chunk.')
@operator
def load_pngs(tasks: dict, path_prefix: str, 
                output_chunk_name: str, cutout_offset: tuple,
                voxel_offset: tuple, voxel_size: tuple, 
                digit_num: int, chunk_size: tuple, dtype: str):
    """Read a serials of png files."""
    cutout_offset = Cartesian.from_collection(cutout_offset)
    voxel_offset = Cartesian.from_collection(voxel_offset)
    voxel_size = Cartesian.from_collection(voxel_size)
    for task in tasks:
        if task is not None:
            if chunk_size is None:
                if 'bbox' in task:
                    bbox = task['bbox']
                else:
                    bbox = None
            else:
                bbox = BoundingBox.from_delta(cutout_offset, chunk_size)

            task[output_chunk_name] = load_png_images(
                path_prefix, bbox = bbox, 
                voxel_offset=voxel_offset,
                digit_num=digit_num,
                voxel_size=voxel_size,
                dtype=dtype)
        yield task


@main.command('load-tif')
@click.option('--name', type=str, default='load-tif',
              help='read tif file from local disk.')
@click.option('--file-name', '-f', required=True,
              type=click.Path(exists=True, dir_okay=False),
              help='read chunk from TIFF file.')
@click.option('--voxel-offset', '-v', type=click.INT, nargs=3, callback=default_none,
              help='global offset of this chunk')
@click.option('--voxel-size', '-s', type=click.INT, nargs=3, default=None, callback=default_none,
              help='physical size of voxels. The unit is assumed to be nm.')
@click.option('--dtype', '-d',
              type=click.Choice(['uint8', 'uint32', 'uint64', 'float32', 'float64', 'float16']),
              help='convert to data type')
@click.option('--output-chunk-name', '-o', type=str, default='chunk',
              help='chunk name in the global state')
@operator
def read_tif(tasks, name: str, file_name: str, voxel_offset: tuple,
             voxel_size: tuple, dtype: str, output_chunk_name: str):
    """Read tiff files."""
    for task in tasks:
        if task is not None:
            start = time()
            task[output_chunk_name] = Chunk.from_tif(
                file_name,
                dtype=dtype,
                voxel_offset=voxel_offset,
                voxel_size=voxel_size)
            task['log']['timer'][name] = time() - start
        yield task


@main.command('save-tif')
@click.option('--input-chunk-name', '-i',
              type=str, default=DEFAULT_CHUNK_NAME, help='input chunk name')
@click.option('--file-name', '-f', default=None,
    type=click.Path(dir_okay=False, resolve_path=True), 
    help='file name of tif file, the extention should be .tif or .tiff')
@click.option('--dtype', '-t', type=click.Choice(['uint8', 'uint16', 'uint32', 'uint64', 'float32', 'float64']),
    default=None, help='convert to this data type.')
@click.option('--compression', '-c', 
    type=click.Choice(['', 'zlib', 'lzw', 'lzma', 'delta', 'packints', 'jpeg']),
    default = 'zlib', help = 'encoders that supported by tifffile' 
)
@operator
def save_tif(tasks, input_chunk_name: str, file_name: str, dtype: str, compression: str):
    """Save chunk as a TIF file."""
    for task in tasks:
        if task is not None:
            chunk = task[input_chunk_name]
            chunk = chunk.astype(dtype)
            chunk.to_tif(file_name, compression=compression)
        yield task


@main.command('load-h5')
@click.option('--name', type=str, default='load-h5',
              help='read file from local disk.')
@click.option('--file-name', '-f', type=str, required=True,
              help='read chunk from file, support .h5')
@click.option('--dataset-path', '-d', type=str, default=None,
              help='the dataset path inside HDF5 file.')
@click.option('--dtype', '-e',
              type=click.Choice(['float32', 'float64', 'uint16', 'uint32', 'uint64', 'uint8']),
              default=None, help='transform data type.')
@click.option('--voxel-offset', '-v', type=click.INT, nargs=3, default=None,
              callback=default_none, help='voxel offset of the dataset in hdf5 file.')
@click.option('--voxel-size', '-x', type=click.INT, nargs=3, 
    default=None, callback=default_none, 
    help='physical size of voxels. The unit is assumed to be nm.')
@click.option('--cutout-start', '-t', type=click.INT, nargs=3, callback=default_none,
              help='cutout voxel offset in the array')
@click.option('--cutout-stop', '-p', type=click.INT, nargs=3, callback=default_none,
               help='cutout stop corrdinate.')
@click.option('--cutout-size', '-s', type=click.INT, nargs=3, callback=default_none,
               help='cutout size of the chunk.')
<<<<<<< HEAD
@click.option('--zero-filling/--no-zero-filling', default=False, type=bool,
    help='if no such file, fill with zero.')
=======
>>>>>>> 26f608c0
@click.option('--set-bbox/--no-set-bbox', default=False, 
    help='set up bounding box in the task or not')
@click.option('--output-chunk-name', '-o',
              type=str, default=DEFAULT_CHUNK_NAME,
              help='chunk name in the global state')
@operator
def read_h5(tasks, name: str, file_name: str, dataset_path: str,
            dtype: str, voxel_offset: tuple, voxel_size: tuple, 
            cutout_start: tuple, cutout_stop: tuple, 
<<<<<<< HEAD
            cutout_size: tuple, zero_filling: bool, set_bbox: bool,
=======
            cutout_size: tuple, set_bbox: bool,
>>>>>>> 26f608c0
            output_chunk_name: str):
    """Read HDF5 files."""
    for task in tasks:
        if task is not None:
            start = time()
            if 'bbox' in task and cutout_start is None:
                bbox = task['bbox']
                logging.info(f'bbox: {bbox}')
                cutout_start_tmp = bbox.minpt
                cutout_stop_tmp = bbox.maxpt
                cutout_size_tmp = cutout_stop_tmp - cutout_start_tmp

                if not file_name.endswith('.h5'):
                    file_name = f'{file_name}{bbox.to_filename()}.h5'
            else:
                cutout_start_tmp = cutout_start
                cutout_stop_tmp = cutout_stop
                cutout_size_tmp = cutout_size

            chunk = Chunk.from_h5(
                file_name,
                dataset_path=dataset_path,
                voxel_offset=voxel_offset,
                voxel_size=voxel_size,
                cutout_start=cutout_start_tmp,
                cutout_size=cutout_size_tmp,
                cutout_stop=cutout_stop_tmp,
                dtype=dtype,
            )
            if chunk is not None and dtype is not None:
                chunk = chunk.astype(dtype)
            task[output_chunk_name] = chunk
            # make a bounding box for others operators to follow
<<<<<<< HEAD
            if set_bbox:
=======
            if set_bbox and chunk is not None:
>>>>>>> 26f608c0
                task['bbox'] = chunk.bbox

            task['log']['timer'][name] = time() - start
        yield task


@main.command('save-h5')
@click.option('--input-name', '-i',
              type=str, default='chunk', help='input chunk name')
@click.option('--file-name', '-f',
              type=click.Path(dir_okay=True, resolve_path=False), required=True,
              help='file name or prefix of output HDF5 file.')
@click.option('--chunk-size', '-s', type=click.INT, nargs=3,
              default=None, callback=default_none,
              help='save the big volume as chunks.')
@click.option('--compression', '-c', type=click.Choice(["gzip", "lzf", "szip"]),
              default="gzip", help="compression used in the dataset.")
@click.option('--with-offset/--without-offset', default=True, type=bool,
              help='add voxel_offset dataset or not.')
@click.option('--voxel-size', '-v',
    default=None, type=click.INT, callback=default_none, nargs=3,
    help='voxel size of this chunk.'
)
@click.option('--touch/--no-touch', default=True, 
help = 'create an empty file if the input is None.'
)
@operator
def save_h5(tasks, input_name, file_name, chunk_size, compression, with_offset, voxel_size, touch):
    """Save chunk to HDF5 file."""
    for task in tasks:
        if task is not None:
            data = task[input_name]
            if isinstance(data, Chunk):
                if not file_name.endswith('.h5'):
                    file_name = f'{file_name}{data.bbox.to_filename()}.h5'

                data.to_h5(
                    file_name, with_offset, 
                    chunk_size=chunk_size, 
                    compression=compression,
                    voxel_size=voxel_size)
            elif isinstance(data, Synapses):
                data.to_h5(file_name)
            elif data is None:
                if touch:
                    if not file_name.endswith('.h5'):
                        bbox = task['bbox']
                        file_name = f'{file_name}{bbox.to_filename()}.h5'
                    Path(file_name).touch()
            else:
                raise ValueError(f'unsuported type of input data: {data}')
        yield task


@main.command('save-pngs')
@click.option('--name', type=str, default='save-pngs', help='name of operator')
@click.option('--input-chunk-name', '-i',
              type=str, default=DEFAULT_CHUNK_NAME, help='input chunk name')
@click.option('--dtype', '-t', type=click.Choice(['uint8', 'uint16']), 
    default='uint8', help='data type. only support uint8 and uint16')
@click.option('--output-path', '-o',
              type=str, default='./pngs/', help='output path of saved 2d images formated as png.')
@operator
def save_pngs(tasks, name, input_chunk_name, dtype, output_path):
    """Save as 2D PNG images."""
    operator = SavePNGsOperator(
        output_path=output_path, 
        dtype=dtype)

    for task in tasks:
        if task is not None:
            operator(task[input_chunk_name])
        yield task


@main.command('skeletonize')
@click.option('--name', '-n', type=str, default='skeletonize',
              help='create centerlines of objects in a segmentation chunk.')
@click.option('--input-chunk-name', '-i', type=str, default=DEFAULT_CHUNK_NAME,
              help='input chunk name.')
@click.option('--output-name', '-o', type=str, default='skeletons')
@click.option('--voxel-size', type=click.INT, nargs=3, required=True,
              help='voxel size of segmentation chunk (zyx order)')
@click.option('--output-path', type=str, required=True,
              help='output path with protocols, such as file:///bucket/my/path')
@operator
def skeletonize(tasks, name, input_chunk_name, output_name, voxel_size, output_path):
    """Skeletonize the neurons/objects in a segmentation chunk"""
    operator = SkeletonizeOperator(output_path, name=name)
    for task in tasks:
        if task is not None:
            seg = task[input_chunk_name]
            skels = operator(seg, voxel_size)
            task[output_name] = skels
        yield task


@main.command('delete-task-in-queue')
@click.option('--name', type=str, default='delete-task-in-queue',
              help='name of this operator')
@operator
def delete_task_in_queue(tasks, name):
    """Delete the task in queue."""
    for task in tasks:
        if task is not None:
            if state['dry_run']:
                logging.info('skip deleting task in queue!')
            else:
                queue = task['queue']
                task_handle = task['task_handle']
                queue.delete(task_handle)
                logging.info(f'deleted task {task_handle} in queue: {queue.queue_name}')
        yield task


@main.command('delete-var')
<<<<<<< HEAD
@click.option('--var-name', '-v',
              type=str, required=True, help='the chunk name need to be deleted')
@operator
def delete_var(tasks, var_name: str):
    """Delete a Chunk in task to release RAM"""
    for task in tasks:
        if task is not None:
            logging.info(f'delete chunk: {var_name}')
            del task[var_name]
=======
@click.option('--var-names', '-v',
              type=str, required=True, help='the variable names to be deleted')
@operator
def delete_var(tasks, var_names: str):
    """Delete a Chunk in task to release RAM"""
    for task in tasks:
        if task is not None:
            logging.info(f'delete data: {var_names}')
            for var_name in var_names.split(','):
                del task[var_name]
>>>>>>> 26f608c0
        yield task
 

@main.command('load-precomputed')
@click.option('--name',
              type=str, default='load-precomputed', help='name of this operator')
@click.option('--volume-path', '-v',
              type=str, required=True, help='volume path')
@click.option('--mip', '-m',
              type=click.INT, default=None, help='mip level of the cutout.')
@click.option('--expand-margin-size', '-e',
              type=click.INT, nargs=3, default=(0, 0, 0),
              help='include surrounding regions of output bounding box.')
@click.option('--expand-direction', '-d',
    type=click.Choice(['-1', '1'],), default=None,
    help="""if it is -1, only expand at -z,-y,-x direction. 
    if it is None[default], expand at both directions.""")
@click.option('--chunk-start', '-s',
              type=click.INT, nargs=3, default=None, callback=default_none,
              help='chunk offset in volume.')
@click.option('--chunk-size', '-z',
              type=click.INT, nargs=3, default=None, callback=default_none,
              help='cutout chunk size.')
@click.option('--fill-missing/--no-fill-missing',
              default=True, help='fill the missing chunks in input volume with zeros ' +
              'or not, default is false')
@click.option('--validate-mip', 
              type=click.INT, default=None, help='validate chunk using higher mip level')
@click.option('--blackout-sections/--no-blackout-sections',
    default=False, help='blackout some sections. ' +
    'the section ids json file should named blackout_section_ids.json. default is False.')
@click.option('--use-https/--use-credential', default=False,
    help='if we read from a public dataset in cloud storage, it is required to use https.')
@click.option(
    '--output-chunk-name', '-o',
    type=str, default=DEFAULT_CHUNK_NAME, 
    help='Variable name to store the cutout to for later retrieval.'
    + 'Chunkflow operators by default operates on a variable named "chunk" but' +
    ' sometimes you may need to have a secondary volume to work on.'
)
@operator
def load_precomputed(tasks, name: str, volume_path: str, mip: int,
        chunk_start: tuple, chunk_size: tuple,
        expand_margin_size: tuple, expand_direction: str,
        fill_missing: bool, validate_mip: int, blackout_sections: bool,
        use_https: bool, output_chunk_name: str):
    """Cutout chunk from volume."""
    if mip is None:
        mip = state['mip']
    assert mip >= 0

    if expand_direction is not None:
        # only -1 or 1
        expand_direction = int(expand_direction)
    
    operator = ReadPrecomputedOperator(
        volume_path,
        mip=mip,
        expand_margin_size=expand_margin_size,
        expand_direction=expand_direction,
        fill_missing=fill_missing,
        validate_mip=validate_mip,
        blackout_sections=blackout_sections,
        use_https=use_https,
        dry_run=state['dry_run'],
        name=name)

    for task in tasks:
        if task is not None:
            if 'bbox' in task:
                bbox = task['bbox']
            else:
                # use bounding box of volume
                if chunk_start is None:
                    chunk_start = operator.vol.mip_bounds(mip).minpt[::-1]
                else:
                    chunk_start = Vec(*chunk_start)

                if chunk_size is None:
                    chunk_stop = operator.vol.mip_bounds(mip).maxpt[::-1]
                    chunk_size = chunk_stop - chunk_start
                else:
                    chunk_size = Vec(*chunk_size)
                bbox = BoundingBox.from_delta(chunk_start, chunk_size)

            start = time()
            # assert output_chunk_name not in task
            task[output_chunk_name] = operator(bbox)
            task['log']['timer'][name] = time() - start
            task['cutout_volume_path'] = volume_path
        yield task


@main.command('remap-segmentation')
@click.option('--input-chunk-name', '-i',
    type=str, default=DEFAULT_CHUNK_NAME, help='input chunk name.')
@click.option('--output-chunk-name', '-o',
    type=str, default=DEFAULT_CHUNK_NAME, help='output chunk name.')
@operator
def remap_segmentation(tasks, input_chunk_name, output_chunk_name):
    """Renumber a serials of chunks."""
    # state['remap_start_id'] = 0
    start_id = 0
    for task in tasks:
        if task is not None:
            seg = task[input_chunk_name]
            assert seg.is_segmentation
            if not isinstance(seg, Segmentation):
                seg = Segmentation.from_chunk(seg)

            seg, start_id = seg.remap(start_id)
            task[output_chunk_name] = seg
        yield task


@main.command('evaluate-segmentation')
@click.option("--segmentation-chunk-name",
              "-s",
              type=str,
              default="chunk",
              help="chunk name of segmentation")
@click.option("--groundtruth-chunk-name",
              "-g",
              type=str,
              default="groundtruth")
@click.option('--output', '-o',
    type=str, default='seg_score',
    help='segmentation evaluation result name.')
@operator
def evaluate_segmenation(tasks, segmentation_chunk_name,
                         groundtruth_chunk_name, output):
    """Evaluate segmentation by split/merge error.
    """
    for task in tasks:
        if task is not None:
            seg = Segmentation(task[segmentation_chunk_name])
            groundtruth = Segmentation(task[groundtruth_chunk_name])
            task[output] = seg.evaluate(groundtruth)
        yield task


@main.command('downsample-upload')
@click.option('--name',
              type=str, default='downsample-upload', help='name of operator')
@click.option('--input-chunk-name', '-i',
              type=str, default='chunk', help='input chunk name')
@click.option('--volume-path', '-v', type=str, help='path of output volume')
@click.option('--factor', '-f', type=click.INT, nargs=3, default=(2, 2, 2), 
    help='downsampling factor in z,y,x.')
@click.option('--chunk-mip', '-c', type=click.INT, default=None, help='input chunk mip level')
@click.option('--start-mip', '-s', 
    type=click.INT, default=None, help='the start uploading mip level.')
@click.option('--stop-mip', '-p',
    type=click.INT, default=5, help='stop mip level. the indexing follows python style and ' +
    'the last index is exclusive.')
@click.option('--fill-missing/--no-fill-missing',
              default=True, help='fill missing or not when there is all zero blocks.')
@operator
def downsample_upload(tasks, name, input_chunk_name, volume_path, 
                      factor, chunk_mip, start_mip, stop_mip, fill_missing):
    """Downsample chunk and upload to volume."""
    if chunk_mip is None:
        chunk_mip = state['mip']

    operator = DownsampleUploadOperator(
        volume_path,
        factor=factor,
        chunk_mip=chunk_mip,
        start_mip=start_mip,
        stop_mip=stop_mip,
        fill_missing=fill_missing,
        name=name)

    for task in tasks:
        if task is not None:
            start = time()
            operator(task[input_chunk_name])
            task['log']['timer'][name] = time() - start
        yield task


@main.command('gaussian-filter')
@click.option('--name', type=str, default='gaussian-filter', help='name of operator')
@click.option('--input-chunk-name', '-i',
    type=str, default=DEFAULT_CHUNK_NAME, help='input chunk name')
@click.option('--sigma', '-s',
    type=click.INT, default=1, help='standard deviation of gaussian kernel')
@operator
def gaussian_filter(tasks, name, input_chunk_name, sigma):
    """2D Gaussian blurring operated in-place."""
    for task in tasks:
        if task is not None:
            start = time()
            chunk = task[input_chunk_name]
            chunk.gaussian_filter_2d(sigma)
            task['log']['timer'][name] = time() - start
        yield task


@main.command('log-summary')
@click.option('--log-dir', '-l',
              type=click.Path(exists=True, dir_okay=True, readable=True),
              default='./log', help='directory of json log files.')
@click.option('--output-size', '-s', 
    type=click.INT, nargs=3, default=None, callback=default_none,
    help='output size for each task. will be used for computing speed.')
@generator
def log_summary(log_dir, output_size):
    """Compute the statistics of large scale run."""
    df = load_log(log_dir)
    print_log_statistics(df, output_size=output_size)

    task = get_initial_task()
    yield task
        

@main.command('normalize-intensity')
@click.option('--name', type=str, default='normalize-intensity', help='name of operator')
@click.option('--input-chunk-name', '-i', type=str, 
    default=DEFAULT_CHUNK_NAME, help='input chunk name')
@click.option('--output-chunk-name', '-o', type=str,
    default=DEFAULT_CHUNK_NAME, help='output chunk name')
@operator
def normalize_intensity(tasks, name, input_chunk_name, output_chunk_name):
    """transform gray image to float (-1:1). x=(x-127.5) - 1.0"""
    for task in tasks:
        if task is not None:
            start = time()
            chunk = task[input_chunk_name]
            assert np.issubdtype(chunk.dtype, np.uint8)
            chunk = chunk.astype('float32')
            chunk /= 127.5
            chunk -= 1.0
            task[output_chunk_name] = chunk
            task['log']['timer'][name] = time() - start
        yield task


@main.command('normalize-contrast-nkem')
@click.option('--name', type=str, default='normalize-contrast-nkem',
              help='name of operator.')
@click.option('--input-chunk-name', '-i',
              type=str, default=DEFAULT_CHUNK_NAME, help='input chunk name')
@click.option('--output-chunk-name', '-o',
              type=str, default=DEFAULT_CHUNK_NAME, help='output chunk name')
@click.option('--levels-path', '-p', type=str, required=True,
              help='the path of section histograms.')
@click.option('--lower-clip-fraction', '-l', type=click.FLOAT, default=0.01, 
              help='lower intensity fraction to clip out.')
@click.option('--upper-clip-fraction', '-u', type=click.FLOAT, default=0.01, 
              help='upper intensity fraction to clip out.')
@click.option('--minval', type=click.INT, default=1, 
              help='the minimum intensity of transformed chunk.')
@click.option('--maxval', type=click.INT, default=255,
              help='the maximum intensity of transformed chunk.')
@operator
def normalize_contrast_nkem(tasks, name, input_chunk_name, output_chunk_name, 
                                levels_path, lower_clip_fraction,
                                upper_clip_fraction, minval, maxval):
    """Normalize the section contrast using precomputed histograms."""
    
    operator = NormalizeSectionContrastOperator(
        levels_path,
        lower_clip_fraction=lower_clip_fraction,
        upper_clip_fraction=upper_clip_fraction,
        minval=minval, maxval=maxval, name=name)

    for task in tasks:
        if task is not None:
            start = time()
            task[output_chunk_name] = operator(task[input_chunk_name])
            task['log']['timer'][name] = time() - start
        yield task


@main.command('normalize-section-shang')
@click.option('--name',
              type=str,
              default='normalize-section-mu',
              help='name of operator.')
@click.option('--input-chunk-name', '-i',
              type=str, default=DEFAULT_CHUNK_NAME, help='input chunk name')
@click.option('--output-chunk-name', '-o',
              type=str, default=DEFAULT_CHUNK_NAME, help='output chunk name')
@click.option('--nominalmin',
              type=click.FLOAT,
              default=None,
              help='targeted minimum of transformed chunk.')
@click.option('--nominalmax',
              type=click.FLOAT,
              default=None,
              help='targeted maximum of transformed chunk.')
@click.option('--clipvalues',
              type=bool,
              default=False,
              help='clip transformed values to be within the target range.')
@operator
def normalize_section_shang(tasks, name, input_chunk_name, output_chunk_name, 
                            nominalmin, nominalmax, clipvalues):
    """Normalize voxel values based on slice min/max within the chunk, Shang's method.
    The transformed chunk has floating point values.
    """

    operator = NormalizeSectionShangOperator(
        nominalmin=nominalmin,
        nominalmax=nominalmax,
        clipvalues=clipvalues,
        name=name)

    for task in tasks:
        if task is not None:
            start = time()
            task[output_chunk_name] = operator(task[input_chunk_name])
            task['log']['timer'][name] = time() - start
        yield task


@main.command('plugin')
@click.option('--name',
              type=str,
              default='plugin-1',
              help='name of plugin. Multiple plugins should have different names.')
@click.option('--input-names', '-i',
              type=str, default=None, help='input names with delimiter of comma')
@click.option('--output-names', '-o',
              type=str, default=None, help='output names with dilimiter of comma')
@click.option('--file', '-f', type=str, help='''python file to call. 
                If it is just a name rather than full path, 
                we\'ll look for it in the plugin folder.''')
@click.option('--args', '-a',
              type=str, default=None,
              help='arguments of plugin. keywords should be like: var1=3;var2=(1,2);var3=0.4')
@operator
def plugin(tasks, name: str, input_names: str, output_names: str, file: str, args: str):
    """Insert custom program as a plugin.
    The custom python file should contain a callable named "exec" such that 
    a call of `exec(chunk, args)` can be made to operate on the chunk.
    """
    operator = Plugin(file, name=name)

    for task in tasks:
        if task is not None:
            start = time()
            if input_names is not None:
                input_name_list = input_names.split(',')
                inputs = [task[i] for i in input_name_list]
            else:
                inputs = []
            outputs = operator(inputs, args=args)
            if isinstance(outputs, list) or isinstance(outputs, tuple): 
                output_name_list = output_names.split(',')
                assert len(outputs) == len(output_name_list)
                for output_name, output in zip(output_name_list, outputs):
                    task[output_name] = output
            elif output_names is not None:
                assert ',' not in output_names
                task[output_names] = outputs
            else:
                assert outputs is None

            task['log']['timer'][name] = time() - start
        yield task


@main.command('connected-components')
@click.option('--name', type=str, default='connected-components', 
              help='threshold a map and get the targets.')
@click.option('--input-chunk-name', '-i',
              type=str, default=DEFAULT_CHUNK_NAME, 
              help='input chunk name')
@click.option('--output-chunk-name', '-o',
              type=str, default=DEFAULT_CHUNK_NAME, 
              help='output chunk name')
@click.option('--threshold', '-t', type=click.FLOAT, default=None,
              help='threshold to cut the map.')
@click.option('--connectivity', '-c', 
              type=click.Choice(['6', '18', '26']),
              default='6', help='number of neighboring voxels used. Default is 6.')
@operator
def connected_components(tasks, name: str, input_chunk_name: str, output_chunk_name: str, 
                         threshold: float, connectivity: str):
    """Threshold the probability map to get a segmentation."""
    connectivity = int(connectivity)
    for task in tasks:
        if task is not None:
            start = time()
            task[output_chunk_name] = task[input_chunk_name].connected_component(
                threshold=threshold, connectivity=connectivity)
            task['log']['timer'][name] = time() - start
        yield task


@main.command('copy-var')
@click.option('--from-name', '-f',
              type=str,
              default='chunk',
              help='Variable to be copied')
@click.option('--to-name', '-t', type=str, default='chunk', help='New variable name')
@click.option('--deep-copy/--shallow-copy', type=bool, default=True,
    help='really copy data or just create a new name or reference.')
@operator
def copy_var(tasks, from_name: str, to_name: str, deep_copy: bool):
    """Deep or shallow copy a variable."""
    for task in tasks:
        if task is not None:
            if deep_copy:
                task[to_name] = deepcopy(task[from_name])
            else:
                task[to_name] = task[from_name]
        yield task


@main.command('inference')
@click.option('--name', type=str, default='inference', 
              help='name of this operator')
@click.option('--convnet-model', '-m',
              type=str, default=None, help='convnet model path or type.')
@click.option('--convnet-weight-path', '-w',
              type=str, default=None, help='convnet weight path')
@click.option('--input-patch-size', '-s',
              type=click.INT, nargs=3, required=True, help='input patch size')
@click.option('--output-patch-size', '-z', type=click.INT, nargs=3, default=None, 
              callback=default_none, help='output patch size')
@click.option('--output-patch-overlap', '-v', type=click.INT, nargs=3, 
              default=(4, 64, 64), help='patch overlap')
<<<<<<< HEAD
@click.option('--output-crop-margin', type=int, nargs=3,
=======
@click.option('--output-crop-margin', type=click.INT, nargs=3,
>>>>>>> 26f608c0
              default=None, callback=default_none, help='margin size of output chunk cropping.')
@click.option('--patch-num', '-n', default=None, callback=default_none,
              type=click.INT, nargs=3, help='patch number in z,y,x.')
@click.option('--num-output-channels', '-c',
              type=click.INT, default=3, help='number of output channels')
@click.option('--dtype', '-d', type=click.Choice(['float32', 'float16']),
              default='float32', help="""Even if we perform inference using float16, 
                    the result will still be converted to float32.""")
@click.option('--framework', '-f',
              type=click.Choice(['universal', 'identity', 'pytorch']),
              default='universal', help='inference framework')
@click.option('--batch-size', '-b',
              type=click.INT, default=1, help='mini batch size of input patch.')
@click.option('--bump', type=click.Choice(['wu', 'zung']), default='wu',
              help='bump function type (only support wu now!).')
@click.option('--mask-output-chunk/--no-mask-output-chunk', default=False,
              help='mask output chunk will make the whole chunk like one output patch. '
              + 'This will also work with non-aligned chunk size.')
@click.option('--mask-myelin-threshold', '-y', default=None, type=click.FLOAT,
              help='mask myelin if netoutput have myelin channel.')
@click.option('--input-chunk-name', '-i',
              type=str, default='chunk', help='input chunk name')
@click.option('--output-chunk-name', '-o',
              type=str, default='chunk', help='output chunk name')
@operator
def inference(tasks, name, convnet_model, convnet_weight_path, input_patch_size,
              output_patch_size, output_patch_overlap, output_crop_margin, patch_num,
              num_output_channels, dtype, framework, batch_size, bump, mask_output_chunk,
              mask_myelin_threshold, input_chunk_name, output_chunk_name):
    """Perform convolutional network inference for chunks."""
    with Inferencer(
        convnet_model,
        convnet_weight_path,
        input_patch_size=input_patch_size,
        output_patch_size=output_patch_size,
        num_output_channels=num_output_channels,
        output_patch_overlap=output_patch_overlap,
        output_crop_margin=output_crop_margin,
        patch_num=patch_num,
        framework=framework,
        dtype=dtype,
        batch_size=batch_size,
        bump=bump,
        mask_output_chunk=mask_output_chunk,
        mask_myelin_threshold=mask_myelin_threshold,
        dry_run=state['dry_run']) as inferencer:
        
        for task in tasks:
            if task is not None:
                if 'log' not in task:
                    task['log'] = {'timer': {}}
                start = time()

                task[output_chunk_name] = inferencer(
                    task[input_chunk_name])

                task['log']['timer'][name] = time() - start
                task['log']['compute_device'] = inferencer.compute_device
            yield task


@main.command('multiply')
@click.option('--input-names', '-i', type=str, default=DEFAULT_CHUNK_NAME)
@click.option('--output-names', '-o', type=str, default=None)
@click.option('--multiplier-name', '-m', type=str, required=True,
    help='multiplier chunk name.')
@operator
def multiply(tasks, input_names: str, output_names: str, multiplier_name: str):
    """Multiply chunks with another chunk"""
    if output_names is None:
        output_names = input_names

    for task in tasks:
        if task is not None:
            input_names = input_names.split(',')
            output_names = output_names.split(',')
            assert len(input_names)==len(output_names), \
                'the number of input and output chunks should be the same'
            for input_name, output_name in zip(input_names, output_names):
                task[output_name] = task[input_name] * task[multiplier_name]
        
        yield task


@main.command('mask')
@click.option('--name', type=str, default='mask', help='name of this operator')
@click.option('--input-names', '-i',
              type=str, default=DEFAULT_CHUNK_NAME, help='input chunk names')
@click.option('--output-names', '-o',
              type=str, default=None, help='output chunk names')
@click.option('--volume-path', '-v',
              type=str, required=True, help='mask volume path')
@click.option('--mip', '-m', 
              type=click.INT, default=5, help='mip level of mask')
@click.option('--inverse/--no-inverse',
              default=False,
              help='inverse the mask or not. default is True. ' +
              'the mask will be multiplied to chunk.')
@click.option('--fill-missing/--no-fill-missing',
              default=True,
              help='fill missing blocks with black or not. ' +
              'default is False.')
@operator
def mask(tasks, name, input_names: str, output_names: str, volume_path: str, 
         mip: int, inverse: bool, fill_missing: bool):
    """Mask the chunk. The mask could be in higher mip level and we
    will automatically upsample it to the same mip level with chunk.
    """
    if output_names is None:
        output_names = input_names
        
    operator = MaskOperator(volume_path,
                            mip,
                            state['mip'],
                            inverse=inverse,
                            fill_missing=fill_missing,
                            name=name)

    input_names = input_names.split(',')
    output_names = output_names.split(',')
    assert len(input_names) == len(output_names)
    assert len(input_names) > 0
    for task in tasks:
        if task is not None:
            start = time()
            chunks = []
            for input_name in input_names:
                chunks.append(task[input_name])

            operator(chunks)

            for output_name, chunk in zip(output_names, chunks):    
                task[output_name] = chunk
            # Note that mask operation could be used several times,
            # this will only record the last masking operation
            task['log']['timer'][name] = time() - start
        yield task


@main.command('mask-out-objects')
@click.option('--input-chunk-name', '-i', type=str, default=DEFAULT_CHUNK_NAME)
@click.option('--output_chunk_name', '-o', type=str, default=DEFAULT_CHUNK_NAME)
@click.option('--dust-size-threshold', '-d', type=click.INT, default=None,
              help='eliminate small objects with voxel number less than threshold.')
@click.option('--selected-obj-ids', '-s', type=str, default=None,
               help="""a list of segment ids to mesh. This is for sparse meshing. 
               The ids should be separated by comma without space, such as "34,56,78,90"
               it can also be a json file contains a list of ids. The json file path should
               contain protocols, such as "gs://bucket/my/json/file/path.""")
@operator
def mask_out_objects(tasks, input_chunk_name, output_chunk_name,
                     dust_size_threshold: int, selected_obj_ids: List[int]):
    """Mask out objects in a segmentation chunk."""
    if isinstance(selected_obj_ids, str) and selected_obj_ids.endswith('.json'):
        # assume that ids is a json file in the storage path
        json_storage = CloudFiles(os.path.dirname(selected_obj_ids))
        ids_str = json_storage.get_file(os.path.basename(selected_obj_ids))
        selected_obj_ids = set(json.loads(ids_str))
        assert len(selected_obj_ids) > 0
        logging.info(f'number of selected objects: {len(selected_obj_ids)}')

    for task in tasks:
        if task is not None:
            seg = task[input_chunk_name]
            if not isinstance(seg, Segmentation):
                assert isinstance(seg, Chunk)
                seg = Segmentation.from_chunk(seg)

            if dust_size_threshold is not None:
                seg.mask_fragments(dust_size_threshold)
            if selected_obj_ids is not None:
                seg.mask_except(selected_obj_ids)

            task[output_chunk_name] = seg
        yield task


@main.command('crop-margin')
@click.option('--name', type=str, default='crop-margin',
    help='name of this operator')
@click.option('--margin-size', '-m',
    type=click.INT, nargs=3, default=None, callback=default_none,
    help='crop the chunk margin. ' +
            'The default is None and will use the bbox as croping range.')
@click.option('--crop-bbox/--no-crop-bbox', default=True,
    help='adjust the bounding box or not.')
@click.option('--input-chunk-name', '-i',
    type=str, default='chunk', help='input chunk name.')
@click.option('--output-chunk-name', '-o',
    type=str, default='chunk', help='output chunk name.')
@operator
def crop_margin(tasks, name: str, margin_size: tuple, crop_bbox: bool, 
                input_chunk_name: str, output_chunk_name: str):
    """Crop the margin of chunk."""
    for task in tasks:
        if task is not None:
            start = time()
            if margin_size:
                task[output_chunk_name] = task[
                    input_chunk_name].crop_margin(
                    margin_size=margin_size)
                if crop_bbox and 'bbox' in task:
                    bbox = task['bbox']
                    assert isinstance(bbox, BoundingBox)
                    bbox.adjust(-Cartesian.from_collection(margin_size))
            else:
                # use the output bbox for croping 
                task[output_chunk_name] = task[
                    input_chunk_name].cutout(task['bbox'].to_slices())
            task['log']['timer'][name] = time() - start
        yield task


@main.command('mesh')
@click.option('--name', type=str, default='mesh', help='name of operator')
@click.option('--input-chunk-name', '-i',
              type=str, default=DEFAULT_CHUNK_NAME, help='name of chunk needs to be meshed.')
@click.option('--mip', '-m',
    type=click.INT, default=None, help='mip level of segmentation chunk.')
@click.option('--voxel-size', '-v', type=click.INT, nargs=3, default=None, callback=default_none, 
    help='voxel size of the segmentation. zyx order.')
@click.option('--output-path', '-o', type=str, default='file:///tmp/mesh/', 
    help='output path of meshes, follow the protocol rule of CloudVolume. \
              The path will be adjusted if there is a info file with precomputed format.')
@click.option('--output-format', '-t', type=click.Choice(['ply', 'obj', 'precomputed']), 
              default='precomputed', help='output format, could be one of ply|obj|precomputed.')
@click.option('--simplification-factor', '-f', type=click.INT, default=100, 
              help='mesh simplification factor.')
@click.option('--max-simplification-error', '-e', type=click.INT, default=40, 
              help='max simplification error.')
@click.option('--skip-ids', '-s', type=str, default=None, 
    help='do not mesh for some specific ids.')
@click.option('--manifest/--no-manifest', default=False, help='create manifest file or not.')
@click.option('--shard/--no-shard', default=False, help='combine meshes as one file')
@operator
def mesh(tasks, name, input_chunk_name, mip, voxel_size, output_path, output_format,
         simplification_factor, max_simplification_error, skip_ids: str, manifest, shard):
    """Perform meshing for segmentation chunk."""
    if mip is None:
        mip = state['mip']

    if skip_ids is not None:
        skip_ids = frozenset(map(int, skip_ids.split(',')))

    operator = MeshOperator(
        output_path,
        output_format,
        mip=mip,
        voxel_size=voxel_size,
        simplification_factor=simplification_factor,
        max_simplification_error=max_simplification_error,
        manifest=manifest,
        skip_ids = skip_ids,
        shard=shard,
    )

    for task in tasks:
        if task is not None:
            start = time()
            operator( task[input_chunk_name] )
            task['log']['timer'][name] = time() - start
        yield task


@main.command('mesh-manifest')
@click.option('--prefix', '-p', type=click.INT, default=None, help='prefix of meshes.')
@click.option('--disbatch/--no-disbatch', default=False, help='use disBatch task index as prefix')
@click.option('--digits', '-d', type=click.INT, default=1, help='number of digits of prefix')
@click.option('--volume-path', '-v', type=str, required=True, help='cloudvolume path of dataset layer.' + 
              ' The mesh directory will be automatically figure out using the info file.')
@generator
def mesh_manifest(prefix: str, 
        disbatch: bool, digits: int, volume_path: str):
    """Generate mesh manifest files."""
    operator = MeshManifestOperator(volume_path)
    if prefix:
        operator(prefix, digits)
    elif disbatch:
            assert 'DISBATCH_REPEAT_INDEX' in os.environ
            prefix = os.environ['DISBATCH_REPEAT_INDEX']
            operator(prefix, digits)
    else:
        for prefix in range(10**digits):
            operator(prefix, digits)
    yield None

@main.command('download-mesh')
@click.option('--volume-path', '-v', type=str, required=True,
    help="volume path of segmentation layer formated as Neuroglancer Precomputed.")
@click.option('--input', '-i', type=str, required=True,
    help='object IDs with comma to separate them. example: 34,25,38. If this is a text file path, we can read the file. It can also be a segmentation chunk name, we can used to get the largest objects ranked by the following parameters: start-rank and stop-rank.')
@click.option('--start-rank', '-s', type=click.INT, default=0, 
    help='starting rank of the object size measured by voxel counts')
@click.option('--stop-rank', '-p', type=click.INT, default=None,
    help='stopping rank of the object size measured by voxel count')
@click.option('--out-pre', '-o', type=str, default='./',
    help='prefix of output file')
@click.option('--out-format', '-f', 
    type=click.Choice(['ply', 'obj'], case_sensitive=True), default='ply',
    help='output format, only support ply and obj for now.')
@operator
def download_mesh(tasks, volume_path: str, input: str, start_rank: int,
        stop_rank: int, out_pre: str, out_format: str):
    vol = CloudVolume(volume_path, green_threads=True)

    for task in tasks:
        if input in task and stop_rank is not None:
            seg = task[input]
            import fastremap
            unique, count = fastremap.unique(seg, return_counts=True)
            # descending order
            unique = unique[1:]
            count = count[1:]

            assert len(count) == len(unique)
            orders = np.argsort(count)[::-1]
            sorted_unique = unique[orders]
            ids = sorted_unique[start_rank:stop_rank]
        else:
            if os.path.isfile(input):
                with open(input, 'r') as file:
                    input = file.read()
            ids = input.replace(' ', '')
            ids = [int(x) for x in ids.split(',')]
        logging.info('downloading meshes...')
        meshes = vol.mesh.get(ids, fuse=False)
        for obj_id, mesh in tqdm(meshes.items(), desc='writing meshes...'):
            fname = f'{out_pre}{obj_id}.{out_format}'
            if out_format == 'ply':
                mesh = mesh.to_ply()
            elif out_format == 'obj':
                mesh = mesh.to_obj()
            else:
                raise ValueError('only support ply and obj for now.')
            with open(fname, 'wb') as f:
                f.write(mesh)

@main.command('neuroglancer')
@click.option('--name', type=str, default='neuroglancer',
              help='name of this operator')
@click.option('--voxel-size', '-v',
              nargs=3, type=click.INT, default=None, callback=default_none,
              help='voxel size of chunk')
@click.option('--port', '-p', type=click.INT, default=None, help='port to use')
@click.option('--inputs', '-i', type=str, default='chunk', 
              help='a list of chunk names separated by comma.')
@operator
def neuroglancer(tasks, name, voxel_size, port, inputs):
    """Visualize the chunk using neuroglancer."""
    operator = NeuroglancerOperator(name=name, port=port, voxel_size=voxel_size)
    for task in tasks:
        if task is not None:
            operator(task, selected=inputs)
        yield task


@main.command('quantize')
@click.option('--input-chunk-name', '-i', type=str, default='chunk', 
    help = 'input chunk name')
@click.option('--output-chunk-name', '-o', type=str, default='chunk', 
    help= 'output chunk name')
@click.option('--mode', type=click.Choice(['xy', 'z']), default='xy',
    help='xy: average of xy channel; z: only the z channel')
@operator
def quantize(tasks, input_chunk_name: str, output_chunk_name: str, mode: str):
    """Transorm the last channel to uint8."""
    for task in tasks:
        if task is not None:
            aff = task[input_chunk_name]
            properties = aff.properties
            aff = AffinityMap(aff)
            aff.set_properties(properties)
            assert isinstance(aff, AffinityMap)
            quantized_image = aff.quantize(mode=mode)
            task[output_chunk_name] = quantized_image
        yield task

@main.command('save-precomputed')
@click.option('--name', type=str, default='save-precomputed', help='name of this operator')
@click.option('--volume-path', '-v', type=str, required=True, help='volume path')
@click.option('--input-chunk-name', '-i',
              type=str, default=DEFAULT_CHUNK_NAME, help='input chunk name')
@click.option('--mip', '-m',
    type=click.INT, default=None, help="mip level to write")
@click.option('--upload-log/--no-upload-log',
              default=False, help='the log will be put inside volume-path')
@click.option('--create-thumbnail/--no-create-thumbnail',
    default=False, help='create thumbnail or not. ' +
    'the thumbnail is a downsampled and quantized version of the chunk.')
@click.option('--intensity-threshold', '-t',
    default=None, type=click.FLOAT,
    help='do not save anything if all voxel intensity is below threshold.'
)
@operator
def save_precomputed(tasks, name: str, volume_path: str, 
        input_chunk_name: str, mip: int, upload_log: bool, 
        create_thumbnail: bool, intensity_threshold: float):
    """Save chunk to volume."""
    if mip is None:
        mip = state['mip']

    operator = SavePrecomputedOperator(
        volume_path,
        mip,
        upload_log=upload_log,
        create_thumbnail=create_thumbnail,
        name=name
    )

    for task in tasks:
        if task is not None:
            # the time elapsed was recorded internally
            chunk = task[input_chunk_name]
            if intensity_threshold is not None and np.all(chunk.array < intensity_threshold):
                pass
            else:
                operator(chunk, log=task.get('log', {'timer': {}}))
                # task['output_volume_path'] = volume_path

        yield task


@main.command('threshold')
@click.option('--name', type=str, default='threshold', 
              help='threshold a map and get the targets.')
@click.option('--input-chunk-name', '-i',
              type=str, default=DEFAULT_CHUNK_NAME, 
              help='input chunk name')
@click.option('--output-chunk-name', '-o',
              type=str, default=DEFAULT_CHUNK_NAME, 
              help='output chunk name')
@click.option('--threshold', '-t', type=click.FLOAT, default=0.5,
              help='threshold to cut the map.')
@operator 
def threshold(tasks, name, input_chunk_name, output_chunk_name, 
              threshold):
    """Threshold the probability map."""
    for task in tasks:
        if task is not None:
            start = time()
            logging.info('Segment probability map using a threshold...')
            task[output_chunk_name] = task[input_chunk_name].threshold(threshold)
            task['log']['timer'][name] = time() - start
        yield task


@main.command('channel-voting')
@click.option('--name', type=str, default='channel-voting', help='name of operator')
@click.option('--input-chunk-name', type=str, default=DEFAULT_CHUNK_NAME)
@click.option('--output-chunk-name', type=str, default=DEFAULT_CHUNK_NAME)
@operator
def channel_voting(tasks, name, input_chunk_name, output_chunk_name):
    """all channels vote to get a uint8 volume. The channel with max intensity wins."""
    for task in tasks:
        task[output_chunk_name] = task[input_chunk_name].channel_voting() 
        yield task


@main.command('view')
@click.option('--name', type=str, default='view', help='name of this operator')
@click.option('--image-chunk-name',
              type=str,
              default='chunk',
              help='image chunk name in the global state')
@click.option('--segmentation-chunk-name',
              type=str,
              default=None,
              help='segmentation chunk name in the global state')
@operator
def view(tasks, name, image_chunk_name, segmentation_chunk_name):
    """Visualize the chunk using cloudvolume view in browser."""
    operator = ViewOperator(name=name)
    for task in tasks:
        if task is not None:
            operator(task[image_chunk_name],
                        seg=segmentation_chunk_name)
        yield task



if __name__ == '__main__':
    main()<|MERGE_RESOLUTION|>--- conflicted
+++ resolved
@@ -21,11 +21,7 @@
 from cloudfiles import CloudFiles
 
 from chunkflow.lib.aws.sqs_queue import SQSQueue
-<<<<<<< HEAD
-from chunkflow.lib.bounding_boxes import Cartesian, BoundingBox, BoundingBoxes
-=======
 from chunkflow.lib.cartesian_coordinate import Cartesian, BoundingBox, BoundingBoxes
->>>>>>> 26f608c0
 from chunkflow.lib.synapses import Synapses
 
 from chunkflow.chunk import Chunk
@@ -194,16 +190,6 @@
         mode: str, adjust_size: int):
     """if a result file already exists, skip this task."""
     for task in tasks:
-<<<<<<< HEAD
-        bbox = task['bbox']
-        if adjust_size is not None:
-            bbox = bbox.clone()
-            bbox.adjust(adjust_size)
-        file_name = pre + bbox.to_filename() + post
-        if os.path.exists(file_name):
-            print('the result file already exist, skip this task')
-            task = None
-=======
         if task is not None:
             bbox = task['bbox']
             if adjust_size is not None:
@@ -224,7 +210,6 @@
                     logging.info(f'the file {file_name} already exist, skip this task')
                     task = None
             
->>>>>>> 26f608c0
         yield task
 
 
@@ -270,15 +255,6 @@
         if task is not None:
             chunk = task[input_chunk_name]
             if not np.any(chunk):
-<<<<<<< HEAD
-                print('all zero chunk, skip this task')
-                if pre is not None or post is not None:
-                    bbox = chunk.bbox.clone()
-                    bbox.adjust(adjust_size)
-                    fname = f'{pre}{bbox.to_filename()}{post}'
-                    if not os.path.exists(fname):
-                        print('create an empty file as mark: ', fname)
-=======
                 logging.info('all zero chunk, skip this task')
                 if prefix is not None or suffix is not None:
                     if chunk_bbox:
@@ -289,7 +265,6 @@
                     fname = f'{prefix}{bbox.to_filename()}{suffix}'
                     if not os.path.exists(fname):
                         logging.info(f'create an empty file as mark: {fname}')
->>>>>>> 26f608c0
                         Path(fname).touch()
                 # target task as None and task will be skipped
                 task = None
@@ -988,11 +963,6 @@
                help='cutout stop corrdinate.')
 @click.option('--cutout-size', '-s', type=click.INT, nargs=3, callback=default_none,
                help='cutout size of the chunk.')
-<<<<<<< HEAD
-@click.option('--zero-filling/--no-zero-filling', default=False, type=bool,
-    help='if no such file, fill with zero.')
-=======
->>>>>>> 26f608c0
 @click.option('--set-bbox/--no-set-bbox', default=False, 
     help='set up bounding box in the task or not')
 @click.option('--output-chunk-name', '-o',
@@ -1002,11 +972,7 @@
 def read_h5(tasks, name: str, file_name: str, dataset_path: str,
             dtype: str, voxel_offset: tuple, voxel_size: tuple, 
             cutout_start: tuple, cutout_stop: tuple, 
-<<<<<<< HEAD
-            cutout_size: tuple, zero_filling: bool, set_bbox: bool,
-=======
             cutout_size: tuple, set_bbox: bool,
->>>>>>> 26f608c0
             output_chunk_name: str):
     """Read HDF5 files."""
     for task in tasks:
@@ -1040,11 +1006,7 @@
                 chunk = chunk.astype(dtype)
             task[output_chunk_name] = chunk
             # make a bounding box for others operators to follow
-<<<<<<< HEAD
-            if set_bbox:
-=======
             if set_bbox and chunk is not None:
->>>>>>> 26f608c0
                 task['bbox'] = chunk.bbox
 
             task['log']['timer'][name] = time() - start
@@ -1161,17 +1123,6 @@
 
 
 @main.command('delete-var')
-<<<<<<< HEAD
-@click.option('--var-name', '-v',
-              type=str, required=True, help='the chunk name need to be deleted')
-@operator
-def delete_var(tasks, var_name: str):
-    """Delete a Chunk in task to release RAM"""
-    for task in tasks:
-        if task is not None:
-            logging.info(f'delete chunk: {var_name}')
-            del task[var_name]
-=======
 @click.option('--var-names', '-v',
               type=str, required=True, help='the variable names to be deleted')
 @operator
@@ -1182,7 +1133,6 @@
             logging.info(f'delete data: {var_names}')
             for var_name in var_names.split(','):
                 del task[var_name]
->>>>>>> 26f608c0
         yield task
  
 
@@ -1608,11 +1558,7 @@
               callback=default_none, help='output patch size')
 @click.option('--output-patch-overlap', '-v', type=click.INT, nargs=3, 
               default=(4, 64, 64), help='patch overlap')
-<<<<<<< HEAD
-@click.option('--output-crop-margin', type=int, nargs=3,
-=======
 @click.option('--output-crop-margin', type=click.INT, nargs=3,
->>>>>>> 26f608c0
               default=None, callback=default_none, help='margin size of output chunk cropping.')
 @click.option('--patch-num', '-n', default=None, callback=default_none,
               type=click.INT, nargs=3, help='patch number in z,y,x.')
