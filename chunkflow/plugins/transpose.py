#!/usr/bin/env python
# -*- coding: utf-8 -*-

from chunkflow.chunk import Chunk


<<<<<<< HEAD
def execute(chunk: Chunk):
    chunk = chunk.transpose()
=======
def execute(chunk: Chunk, only_array: bool=True):
    chunk = chunk.transpose(only_array=only_array)
>>>>>>> 26f608c0
    return [chunk,]<|MERGE_RESOLUTION|>--- conflicted
+++ resolved
@@ -4,11 +4,6 @@
 from chunkflow.chunk import Chunk
 
 
-<<<<<<< HEAD
-def execute(chunk: Chunk):
-    chunk = chunk.transpose()
-=======
 def execute(chunk: Chunk, only_array: bool=True):
     chunk = chunk.transpose(only_array=only_array)
->>>>>>> 26f608c0
     return [chunk,]