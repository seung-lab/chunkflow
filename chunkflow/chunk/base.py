import os
import h5py
import numpy as np
import tifffile
import cc3d
from cloudvolume.lib import Bbox
# from typing import Tuple
# Offset = Tuple[int, int, int]
from .validate import validate_by_template_matching


class Chunk(np.ndarray):
    r"""
       Chunk 
    
    a chunk of big array with offset
    implementation following an example in ndarray `subclassing
    <https://docs.scipy.org/doc/numpy/user/basics.subclassing.html>`_.

    :param array: the data array chunk in a big dataset
    :param global_offset: the offset of this array chunk
    :return: a new chunk with array data and global offset
    """
    def __new__(cls, array: np.ndarray, global_offset: tuple = None):
        if global_offset is None:
            global_offset = tuple(np.zeros(array.ndim, dtype=np.int))
        assert array.ndim == len(global_offset)
        obj = np.asarray(array).view(cls)
        obj.global_offset = global_offset
        return obj

    def __array_finalize__(self, obj):
        """
        https://www.numpy.org/devdocs/user/basics.subclassing.html#basics-subclassing
        """
        if obj is None:
            return
        else:
            self.global_offset = getattr(
                obj, 'global_offset', tuple(np.zeros(obj.ndim, dtype=np.int)))

    @classmethod
    def from_bbox(cls, array: np.ndarray, bbox: Bbox):
        """
        :param array: ndarray data
        :param bbox: cloudvolume bounding box 
        :return: construct a new Chunk
        """
        global_offset = (bbox.minpt.z, bbox.minpt.y, bbox.minpt.x)
        return Chunk(array, global_offset=global_offset)
    
    @classmethod
    def create(cls, size: tuple = (64, 64, 64),
               dtype: type = np.uint8, voxel_offset: tuple = (0, 0, 0)):
        if isinstance(dtype, str):
            dtype = np.dtype(dtype)

        ix, iy, iz = np.meshgrid(*[np.linspace(0, 1, n) for 
                                   n in size[-3:]], indexing='ij')
        chunk = np.abs(np.sin(4 * (ix + iy)))
        if len(size) == 4:
            chunk = np.expand_dims(chunk, axis=0)
            chunk = np.repeat(chunk, size[0], axis=0)
            

        if dtype == np.uint8:
            chunk = (chunk * 255).astype( dtype )
        elif np.issubdtype(dtype, np.floating):
            chunk = chunk.astype(dtype)
        else:
            raise NotImplementedError()

        return cls(chunk, global_offset=voxel_offset)

    @classmethod
    def from_tif(cls, file_name: str, global_offset: tuple=None):
        arr = tifffile.imread(file_name)

        return cls(arr, global_offset=global_offset)
    
    def to_tif(self, file_name: str, global_offset: tuple=None):
        print('write chunk to file: ', file_name)
        tifffile.imwrite(file_name, data=self)

    @classmethod
    def from_h5(cls, file_name: str,
                dataset_path: str = '/main',
                global_offset: tuple = None):

        assert os.path.exists(file_name)
        assert h5py.is_hdf5(file_name)

        print('read from HDF5 file: {}'.format(file_name))

        global_offset_path = os.path.join(os.path.dirname(file_name),
                                       'global_offset')
        with h5py.File(file_name) as f:
            arr = np.asarray(f[dataset_path])

            if global_offset is None:
                if global_offset_path in f:
                    global_offset = tuple(f[global_offset_path])

        print('global offset: {}'.format(global_offset))

        return cls(arr, global_offset=global_offset)

    def to_h5(self, file_name: str):
        assert '.h5' in file_name

        print('write chunk to file: ', file_name)
        if os.path.exists(file_name):
            os.remove(file_name)

        with h5py.File(file_name) as f:
            f.create_dataset('/main', data=self)
            f.create_dataset('/global_offset', data=self.global_offset)

    @property
    def slices(self) -> tuple:
        """
        :getter: the global slice in the big volume
        """
        return tuple(
            slice(o, o + s) for o, s in zip(self.global_offset, self.shape))

    @property
    def is_image(self) -> bool:
        return self.ndim == 3 and self.dtype == np.uint8

    @property 
    def is_segmentation(self) -> bool:
        return self.ndim == 3 and np.issubdtype(self.dtype, np.integer) and self.dtype != np.uint8

    @property
    def is_affinity_map(self) -> bool:
        return self.ndim == 4 and np.dtype == np.float32

    @property
    def bbox(self) -> Bbox:
        """
        :getter: the cloudvolume bounding box in the big volume
        """
        return Bbox.from_delta(self.global_offset, self.shape)

    def squeeze_channel(self) -> np.ndarray:
        """given a 4D array, squeeze the channel axis."""
        assert self.ndim == 4
        axis = 0
        arr = np.squeeze(self, axis=0)
        global_offset = self.global_offset[:axis] + self.global_offset[axis+1:]
        return Chunk(arr, global_offset=global_offset)
<<<<<<< HEAD
=======
    
    def crop_margin(self, margin_size: tuple = None, output_bbox: Bbox=None):

        if margin_size:
            if len(margin_size) == 3 and self.ndim == 4:
                margin_size = (0,) + margin_size

            if self.ndim == 3:
                chunk = self[margin_size[0]:self.shape[0] - margin_size[0],
                             margin_size[1]:self.shape[1] - margin_size[1],
                             margin_size[2]:self.shape[2] - margin_size[2]]
            elif self.ndim == 4:
                chunk = self[margin_size[0]:self.shape[0] - margin_size[0],
                             margin_size[1]:self.shape[1] - margin_size[1],
                             margin_size[2]:self.shape[2] - margin_size[2],
                             margin_size[3]:self.shape[3] - margin_size[3]]
            else:
                raise ValueError('the array dimension can only by 3 or 4.')
            global_offset = tuple(
                o + m for o, m in zip(chunk.global_offset, margin_size))
            return Chunk(chunk, global_offset=global_offset)
        else:
            print('automatically crop the chunk to output bounding box.')
            return self.cutout(output_bbox.to_slices())
    
    def connected_component(self, threshold: float = 0.5, 
                            connectivity: int = 26):
        """threshold the map chunk and get connected components."""
        global_offset = self.global_offset
        seg = self > threshold
        seg = cc3d.connected_components(seg, connectivity=connectivity)
        return Chunk(seg, global_offset=global_offset)
>>>>>>> e1239656

    def where(self, mask: np.ndarray) -> tuple:
        """
        find the indexes of masked value as an alternative of np.where function

        :param mask: binary ndarray as mask
        :return: the coordinates in global coordinates.
        """
        isinstance(mask, np.ndarray)
        assert mask.shape == self.shape
        return tuple(i + o for i, o in zip(np.where(mask), self.global_offset))

    def add_overlap(self, other):
        """
        sum up overlaping region with another chunk

        :param other: another chunk
        :return: sum up result.
        """
        assert isinstance(other, Chunk)
        overlap_slices = self._get_overlap_slices(other.slices)
        self[overlap_slices] += other[overlap_slices]

    def cutout(self, slices: tuple):
        """
        cutout a region of interest from this chunk

        :param slices: the global slices of region of interest
        :return: another chunk of region of interest
        """
        if len(slices) == self.ndim - 1:
            slices = (slice(0, self.shape[0]), ) + slices
        internalSlices = self._get_internal_slices(slices)
        arr = self[internalSlices]
        global_offset = tuple(s.start for s in slices)
        return Chunk(arr, global_offset=global_offset)

    def save(self, patch):
        """
        replace a region of interest from another chunk

        :param patch: a small chunk to replace subvolume
        """
        internalSlices = self._get_internal_slices(patch.slices)
        self[internalSlices] = patch

    def blend(self, patch):
        """
        same with add_overlap
        """
        internalSlices = self._get_internal_slices(patch.slices)
        self[internalSlices] += patch

    def _get_overlap_slices(self, other_slices):
        return tuple(
            slice(max(s1.start, s2.start), min(s1.stop, s2.stop))
            for s1, s2 in zip(self.slices, other_slices))

    def _get_internal_slices(self, slices):
        return tuple(
            slice(s.start - o, s.stop - o)
            for s, o in zip(slices, self.global_offset))


#    def __array_wrap__(self, out_arr, context=None):
#        chunk = super().__array_wrap__(self, out_arr, context)
#        return Chunk(chunk, global_offset=self.global_offset)

    def validate(self, verbose: bool = False):
        """validate the completeness of this chunk, there
        should not have black boxes.

        :param verbose: show detailed info or not
        """
        validate_by_template_matching(self, verbose=verbose)<|MERGE_RESOLUTION|>--- conflicted
+++ resolved
@@ -150,8 +150,6 @@
         arr = np.squeeze(self, axis=0)
         global_offset = self.global_offset[:axis] + self.global_offset[axis+1:]
         return Chunk(arr, global_offset=global_offset)
-<<<<<<< HEAD
-=======
     
     def crop_margin(self, margin_size: tuple = None, output_bbox: Bbox=None):
 
@@ -184,7 +182,6 @@
         seg = self > threshold
         seg = cc3d.connected_components(seg, connectivity=connectivity)
         return Chunk(seg, global_offset=global_offset)
->>>>>>> e1239656
 
     def where(self, mask: np.ndarray) -> tuple:
         """
