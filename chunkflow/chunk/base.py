from typing import Union
import os
from numbers import Number
import h5py
import numpy as np
from numpy.lib.mixins import NDArrayOperatorsMixin

import tifffile
import cc3d
from cloudvolume.lib import Bbox, yellow
# from typing import Tuple
# Offset = Tuple[int, int, int]
from .validate import validate_by_template_matching

# from memory_profiler import profile


class Chunk(NDArrayOperatorsMixin):
    r"""
       Chunk 
    
    a chunk of big array with offset
    implementation using numpy `dispatch<
    https://docs.scipy.org/doc/numpy/user/basics.dispatch.html#module-numpy.doc.dispatch>`_.
    and `examples<https://docs.scipy.org/doc/numpy/user/basics.dispatch.html#module-numpy.doc.dispatch>`_.

    :param array: the data array chunk in a big dataset
    :param voxel_offset: the offset of this array chunk
    :return: a new chunk with array data and global offset
    """
    def __init__(self, array, voxel_offset: tuple = None):
        assert isinstance(array, np.ndarray) or isinstance(array, Chunk)
        self.array = array
        if voxel_offset is None:
            if isinstance(array, Chunk):
                self.array = array.array
                voxel_offset = array.voxel_offset
            else:
                voxel_offset = tuple(np.zeros(array.ndim, dtype=np.int))
        self.voxel_offset = voxel_offset
        assert array.ndim == len(voxel_offset)
        
    # One might also consider adding the built-in list type to this
    # list, to support operations like np.add(array_like, list)
    _HANDLED_TYPES = (np.ndarray, Number)
    
    @classmethod
    def from_bbox(cls, array: np.ndarray, bbox: Bbox):
        """
        :param array: ndarray data
        :param bbox: cloudvolume bounding box 
        :return: construct a new Chunk
        """
        voxel_offset = (bbox.minpt.z, bbox.minpt.y, bbox.minpt.x)
        return cls(array, voxel_offset=voxel_offset)
    
    @classmethod
    def from_bbox(cls, bbox: Bbox, dtype: type = np.uint8):
        assert isinstance(bbox, Bbox)
        size = bbox.maxpt - bbox.minpt
        return cls.create(size=size, dtype=dtype, voxel_offset=bbox.minpt)

    @classmethod
    def create(cls, size: tuple = (64, 64, 64),
               dtype: type = np.uint8, voxel_offset: tuple = (0, 0, 0),
               all_zero: bool = False):
        if isinstance(dtype, str):
            dtype = np.dtype(dtype)

        if all_zero:
            chunk = np.zeros(size, dtype=dtype)
        else:
            ix, iy, iz = np.meshgrid(*[np.linspace(0, 1, n) for 
                                       n in size[-3:]], indexing='ij')
            chunk = np.abs(np.sin(4 * (ix + iy)))
            if len(size) == 4:
                chunk = np.expand_dims(chunk, axis=0)
                chunk = np.repeat(chunk, size[0], axis=0)

            if np.dtype(dtype) == np.uint8:
                chunk = (chunk * 255).astype( dtype )
            elif np.dtype(dtype) == np.uint32:
                chunk = (chunk>0.5).astype(dtype) 
            elif np.issubdtype(dtype, np.floating):
                chunk = chunk.astype(dtype)
            else:
                raise NotImplementedError()

        return cls(chunk, voxel_offset=voxel_offset)

    @classmethod
    def from_tif(cls, file_name: str, voxel_offset: tuple=None, dtype: str = None):
        arr = tifffile.imread(file_name)
<<<<<<< HEAD
        print('tif file voxel offset: ', global_offset)
        return cls(arr, global_offset=global_offset)
=======
        if dtype:
            arr = arr.astype(dtype)
        return cls(arr, voxel_offset=voxel_offset)
>>>>>>> 331982c2
    
    def to_tif(self, file_name: str=None, voxel_offset: tuple=None):
        if file_name is None:
            file_name = f'{self.bbox.to_filename()}.tif'
        print('write chunk to file: ', file_name)

        if self.array.dtype==np.float32:
            # visualization in float32 is not working correctly in ImageJ
            # this might not work correctly if you want to save the image as it is!
            print(yellow('transforming data type from float32 to uint8'))
            img = self.array*255 
            img = img.astype( np.uint8 )
        else:
            img = self.array
        tifffile.imwrite(file_name, data=img)

    @classmethod
    def from_h5(cls, file_name: str,
                voxel_offset: tuple=None,
                dataset_path: str = None,
                cutout_start: tuple=None,
                cutout_stop: tuple=None,
                cutout_size: tuple=None):

        assert os.path.exists(file_name)
        assert h5py.is_hdf5(file_name)

        voxel_offset_path = os.path.join(os.path.dirname(file_name),
                                       'voxel_offset')
        with h5py.File(file_name, 'r') as f:
            if dataset_path is None:
                for key in f.keys():
                    if 'offset' not in key:
                        # the first name without offset inside
                        dataset_path = key
            dset = f[dataset_path]
            if voxel_offset is None: 
                if voxel_offset_path in f:
                    voxel_offset = tuple(f[voxel_offset_path])
                else:
                    voxel_offset = tuple(0 for _ in range(dset.ndim))
            elif len(voxel_offset)==3 and dset.ndim==4:
                # special treatment for affinity map
                voxel_offset = (0, *voxel_offset)

            if cutout_start is None:
                cutout_start = voxel_offset

            for c, v in zip(cutout_start, voxel_offset):
                assert c >= v, "can only cutout after the global voxel offset."

            if cutout_start is not None:
                if cutout_stop is None:
                    if cutout_size is None:
                        cutout_size = dset.shape
                    cutout_stop = tuple(t+s for t, s in zip(cutout_start, cutout_size))

                if dset.ndim == 3:
                    dset = dset[
                        cutout_start[0]-voxel_offset[0]:cutout_stop[0]-voxel_offset[0],
                        cutout_start[1]-voxel_offset[1]:cutout_stop[1]-voxel_offset[1],
                        cutout_start[2]-voxel_offset[2]:cutout_stop[2]-voxel_offset[2],
                    ]
                elif dset.ndim == 4:
                    assert len(cutout_start) == 4
                    assert len(cutout_stop) == 4
                    dset = dset[
                        cutout_start[0]-voxel_offset[0]:cutout_stop[0]-voxel_offset[0],
                        cutout_start[1]-voxel_offset[1]:cutout_stop[1]-voxel_offset[1],
                        cutout_start[2]-voxel_offset[2]:cutout_stop[2]-voxel_offset[2],
                        cutout_start[3]-voxel_offset[3]:cutout_stop[3]-voxel_offset[3],
                    ]
        
        print('read from HDF5 file: {} and start with {}, ends with {}, size is {}'.format(
            file_name, cutout_start, cutout_stop, cutout_size))
        arr = np.asarray(dset)
        if arr.dtype == np.dtype('<f4'):
            arr = arr.astype('float32')
        elif arr.dtype == np.dtype('<f8'):
            arr = arr.astype('float64') 

        print('new chunk voxel offset: {}'.format(cutout_start))

        return cls(arr, voxel_offset=cutout_start)

    def to_h5(self, file_name: str, with_offset: bool=True, compression="gzip"):
        assert '.h5' in file_name

        print('write chunk to file: ', file_name)
        if os.path.exists(file_name):
            os.remove(file_name)

        with h5py.File(file_name, 'w') as f:
            f.create_dataset('/main', data=self.array, compression=compression)
            if with_offset:
                f.create_dataset('/voxel_offset', data=self.voxel_offset)
    
    def __array__(self):
        return self.array
    
    def __array_ufunc__(self, ufunc, method, *inputs, **kwargs):
        """
        example reference: 
        https://docs.scipy.org/doc/numpy/reference/generated/numpy.lib.mixins.NDArrayOperatorsMixin.html?highlight=__array_ufunc__
        """
        out = kwargs.get('out', ())
        for x in inputs + out:
            # Only support operations with instances of _HANDLED_TYPES.
            # Use ArrayLike instead of type(self) for isinstance to
            # allow subclasses that don't override __array_ufunc__ to
            # handle ArrayLike objects.
            if not isinstance(x, self._HANDLED_TYPES + (Chunk,)):
                return NotImplemented

        # Defer to the implementation of the ufunc on unwrapped values.
        inputs = tuple(x.array if isinstance(x, Chunk) else x
                       for x in inputs)
        if out:
            kwargs['out'] = tuple(
                x.array if isinstance(x, Chunk) else x
                for x in out)
        result = getattr(ufunc, method)(*inputs, **kwargs)
        
        if type(result) is tuple:
            # multiple return values
            return tuple(type(self)(x, voxel_offset=self.voxel_offset) for x in result)
        elif method == 'at':
            # no return value
            return None
        elif isinstance(result, Number):
            return result
        elif isinstance(result, np.ndarray):
            # one return value
            return type(self)(result, voxel_offset=self.voxel_offset)
        else:
            return result

    def __getitem__(self, index):
        return self.array[index]
    
    def __setitem__(self, key, value):
        self.array[key] = value

    def __repr__(self):
        return f'array: {self.array}\n global offset: {self.voxel_offset}'
    
    def __eq__(self, value):
        if isinstance(value, type(self)):
            return np.array_equal(self.array, value.array) and np.array_equal(
                self.voxel_offset, value.voxel_offset)
        elif isinstance(value, Number):
            return np.all(self.array==value)
        elif isinstance(value, np.ndarray):
            return np.all(self.array == value)
        else:
            raise NotImplementedError

    @property
    def slices(self) -> tuple:
        """
        :getter: the global slice in the big volume
        """
        return tuple(
            slice(o, o + s) for o, s in zip(self.voxel_offset, self.shape))

    @property
    def is_image(self) -> bool:
        return self.array.ndim == 3 and self.array.dtype == np.uint8

    @property 
    def is_segmentation(self) -> bool:
        return self.array.ndim == 3 and np.issubdtype(
            self.array.dtype, np.integer) and self.array.dtype != np.uint8

    @property
    def is_affinity_map(self) -> bool:
        return self.array.ndim == 4 and self.array.dtype == np.float32

    @property
    def bbox(self) -> Bbox:
        """
        :getter: the cloudvolume bounding box in the big volume
        """
        return Bbox.from_delta(self.voxel_offset, self.array.shape)
    
    @property
    def ndim(self) -> int:
        return self.array.ndim 

    @property 
    def shape(self) -> tuple:
        return self.array.shape 
    
    @property 
    def dtype(self) -> np.dtype:
        return self.array.dtype 
    
    def astype(self, dtype: np.dtype):
        if dtype != self.array.dtype:
            new_array = self.array.astype(dtype)
            return type(self)(new_array, voxel_offset=self.voxel_offset)
        else:
            return self
    
    def max(self, *args, **kwargs):
        return self.array.max(*args, **kwargs)

    def min(self, *args, **kwargs):
        return self.array.min(*args, **kwargs)

    def transpose(self):
        """To-Do: support arbitrary axis transpose"""
        new_array = self.array.transpose()
        new_voxel_offset = self.voxel_offset[::-1]
        return type(self)(new_array, voxel_offset=new_voxel_offset)
    
    def fill(self, x):
        self.array.fill(x)

    def squeeze_channel(self) -> np.ndarray:
        """given a 4D array, squeeze the channel axis."""
        assert self.array.ndim == 4
        axis = 0
        arr = np.squeeze(self, axis=0)
        voxel_offset = self.voxel_offset[:axis] + self.voxel_offset[axis+1:]
        return Chunk(arr, voxel_offset=voxel_offset)
    
    # @profile(precision=0)
    def channel_voting(self):
        assert self.ndim == 4
        assert self.shape[0] <= 256
        out = np.empty(self.shape[1:], dtype=np.uint8)
        np.argmax(self.array, axis=0, out=out)
        # our selected channel index start from 1
        out += 1
        return Chunk(out, voxel_offset=self.voxel_offset[1:])

    def mask_using_last_channel(self, threshold: float = 0.3) -> np.ndarray:
        mask = (self.array[-1, :, :, :] < threshold)
        ret = self.array[:-1, ...]
        ret *= mask
        return Chunk(ret, voxel_offset=self.voxel_offset)

    def crop_margin(self, margin_size: tuple = None, output_bbox: Bbox=None):

        if margin_size:
            if len(margin_size) == 3 and self.ndim == 4:
                margin_size = (0,) + margin_size

            if self.ndim == 3:
                new_array = self.array[margin_size[0]: -margin_size[0],
                                       margin_size[1]: -margin_size[1],
                                       margin_size[2]: -margin_size[2]]
            elif self.ndim == 4:
                new_array = self.array[margin_size[0]: -margin_size[0],
                                       margin_size[1]: -margin_size[1],
                                       margin_size[2]: -margin_size[2],
                                       margin_size[3]: -margin_size[3]]
            else:
                raise ValueError('the array dimension can only by 3 or 4.')
            voxel_offset = tuple(
                o + m for o, m in zip(self.voxel_offset, margin_size))
            return Chunk(new_array, voxel_offset=voxel_offset)
        else:
            print('automatically crop the chunk to output bounding box.')
            assert output_bbox is not None
            return self.cutout(output_bbox.to_slices())
    
    def threshold(self, threshold: float):
        seg = self > threshold
        if seg.ndim == 4:
            voxel_offset = self.voxel_offset
            assert seg.shape[0] == 1
            seg = seg.array[0, ...]
            voxel_offset = voxel_offset[1:]
            seg = Chunk(seg, voxel_offset = voxel_offset)
        # neuroglancer do not support bool datatype
        # numpy store bool as uint8 datatype, so this will not increase size.
        seg = seg.astype(np.uint8)
        return seg
    
    def connected_component(self, threshold: float = 0.5, 
                            connectivity: int = 26):
        """threshold the map chunk and get connected components."""
        seg = self.threshold(threshold)
        seg = cc3d.connected_components(seg.array, connectivity=connectivity)
        return Chunk(seg, voxel_offset=self.voxel_offset)

    def where(self, mask: np.ndarray) -> tuple:
        """
        find the indexes of masked value as an alternative of np.where function

        :param mask: binary ndarray as mask
        :return: the coordinates in global coordinates.
        """
        isinstance(mask, np.ndarray)
        assert mask.shape == self.shape
        return tuple(i + o for i, o in zip(np.where(mask), self.voxel_offset))

    def add_overlap(self, other):
        """
        sum up overlaping region with another chunk

        :param other: another chunk
        :return: sum up result.
        """
        assert isinstance(other, Chunk)
        overlap_slices = self._get_overlap_slices(other.slices)
        self.array[overlap_slices] += other.array[overlap_slices]

    def cutout(self, slices: tuple):
        """
        cutout a region of interest from this chunk

        :param slices: the global slices of region of interest
        :return: another chunk of region of interest
        """
        if len(slices) == self.ndim - 1:
            slices = (slice(0, self.shape[0]), ) + slices
        internalSlices = self._get_internal_slices(slices)
        arr = self.array[internalSlices]
        voxel_offset = tuple(s.start for s in slices)
        return Chunk(arr, voxel_offset=voxel_offset)

    def save(self, patch):
        """
        replace a region of interest from another chunk

        :param patch: a small chunk to replace subvolume
        """
        internalSlices = self._get_internal_slices(patch.slices)
        self.array[internalSlices] = patch.array

    def blend(self, patch):
        """
        same with add_overlap
        """
        internal_slices = tuple(
            slice(max(s.start - o, 0), min(s.stop - o, h)) for s, o, h in 
            zip(patch.slices, self.voxel_offset, self.shape)
        )
        shape = (s.stop - s.start for s in internal_slices)
        patch_starts = (
            i.start - s.start + o for s, o, i in 
            zip(patch.slices, self.voxel_offset, internal_slices)
        )
        patch_slices = tuple(slice(s, s+h) for s, h in zip(patch_starts, shape))

        self.array[internal_slices] += patch.array[patch_slices]

    def _get_overlap_slices(self, other_slices):
        return tuple(
            slice(max(s1.start, s2.start), min(s1.stop, s2.stop))
            for s1, s2 in zip(self.slices, other_slices))

    def _get_internal_slices(self, slices):
        return tuple(
            slice(s.start - o, s.stop - o)
            for s, o in zip(slices, self.voxel_offset))


    def validate(self, verbose: bool = False):
        """validate the completeness of this chunk, there
        should not have black boxes.

        :param verbose: show detailed info or not
        """
        validate_by_template_matching(self.array, verbose=verbose)
<|MERGE_RESOLUTION|>--- conflicted
+++ resolved
@@ -91,14 +91,10 @@
     @classmethod
     def from_tif(cls, file_name: str, voxel_offset: tuple=None, dtype: str = None):
         arr = tifffile.imread(file_name)
-<<<<<<< HEAD
-        print('tif file voxel offset: ', global_offset)
-        return cls(arr, global_offset=global_offset)
-=======
+
         if dtype:
             arr = arr.astype(dtype)
         return cls(arr, voxel_offset=voxel_offset)
->>>>>>> 331982c2
     
     def to_tif(self, file_name: str=None, voxel_offset: tuple=None):
         if file_name is None:
