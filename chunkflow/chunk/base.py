--- conflicted
+++ resolved
@@ -423,7 +423,6 @@
 
     def transpose(self):
         """To-Do: support arbitrary axis transpose"""
-<<<<<<< HEAD
         new_array = self.array.transpose()
         if self.voxel_offset is not None:
             voxel_offset = self.voxel_offset[::-1]
@@ -435,16 +434,7 @@
             voxel_size = self.voxel_size
         return Chunk(new_array, voxel_offset=voxel_offset, voxel_size=voxel_size)
 
-=======
-        self.array = self.array.transpose()
-
-        if self.voxel_offset is not None:
-            self.voxel_offset = self.voxel_offset[::-1]
-
-        if self.voxel_size is not None:
-            self.voxel_size = self.voxel_size[::-1]
-    
->>>>>>> a815d54d
+
     def fill(self, x):
         self.array.fill(x)
 
