--- conflicted
+++ resolved
@@ -44,15 +44,11 @@
 
         assert hasattr(net_source, "PatchInferencer")
         self.patch_inferencer = net_source.PatchInferencer(
-<<<<<<< HEAD
-            convnet_weight_path, self.output_patch_mask, crop_output_patch_margin=self.crop_margin)
-=======
             convnet_weight_path, 
             self.output_patch_mask,)
             
             # this feature is not working correctly for now.
             #crop_output_patch_margin=self.crop_margin)
->>>>>>> 26f608c0
     
     @property
     def compute_device(self):
