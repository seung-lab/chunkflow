#!/usr/bin/env python
__doc__ = """
ConvNet Inference of an image chunk
"""
import os
import logging
import time
from warnings import warn
from typing import Union

import numpy as np
from tqdm import tqdm

<<<<<<< HEAD
from chunkflow.lib.bounding_boxes import Cartesian, to_cartesian
=======
from chunkflow.lib.cartesian_coordinate import Cartesian, to_cartesian
>>>>>>> 26f608c0

from .patch.base import PatchInferencerBase
from chunkflow.chunk import Chunk
# from chunkflow.chunk.affinity_map import AffinityMap


class Inferencer(object):
    """
        Inferencer
    convnet inference for a whole chunk. 

    if the patches align with the input chunk size, we do not need chunk mask.
    if the patches do not align, we'll create a chunk mask to make sure that 
    the output have the same size with input.

    The output buffer is smaller than the input chunk size, and the cropped 
    margin area is not allocated. This will save about 20% of memory usage.
    what's more, the output buffer is formated as memory map and was mapped 
    to disk. This is particularly useful for multiple channel output with 
    large chunk size.
    """
    def __init__(self,
                 convnet_model: Union[str, PatchInferencerBase],
                 convnet_weight_path: str,
                 input_patch_size: Union[tuple, list, Cartesian],
                 output_patch_size: Union[tuple, list, Cartesian] = None,
                 patch_num: Union[tuple, list, Cartesian] = None,
                 num_output_channels: int = 3,
                 output_patch_overlap: Union[tuple, list, Cartesian] = None,
                 output_crop_margin: Union[tuple, list, Cartesian] = None,
                 dtype = 'float32',
                 framework: str = 'universal',
                 batch_size: int = 1,
                 bump: str = 'wu',
                 input_size: Union[tuple, list, Cartesian] = None,
                 mask_output_chunk: bool = True,
                 mask_myelin_threshold = None,
                 test_time_augmentation: bool = False,
                 dry_run: bool = False):
        """convnet inference patch by patch in a chunk

        Args:
            convnet_model (Union[str, PatchInferencerBase]): the path of convnet model
            convnet_weight_path (str): the path of trained model weights
            input_patch_size (Union[tuple, list, Cartesian]): input patch size, zyx
            output_patch_size (Union[tuple, list, Cartesian], optional): output patch size. Defaults to the same with input patch size.
            patch_num (Union[tuple, list, Cartesian], optional): number of patches. Defaults to be computed.
            num_output_channels (int, optional): number of output channels. Defaults to 3.
            output_patch_overlap (Union[tuple, list, Cartesian], optional): the overlap size of output patch size. Defaults to be half of output patch size.
            output_crop_margin (Union[tuple, list, Cartesian], optional): crop some output patch margin. Defaults to None.
            dtype (str, optional): data type named consistantly with numpy. Defaults to 'float32'.
            framework (str, optional): ['universal', 'identity', 'pytorch']. Defaults to 'universal'.
            batch_size (int, optional): batch size in one pass. this parameter seems do not accelarate computation. Defaults to 1.
            bump (str, optional): bump function. Defaults to 'wu'.
            input_size (Union[tuple, list, Cartesian], optional): input chunk size. Defaults to None.
            mask_output_chunk (bool, optional): normalize on the chunk level rather than patch level. Defaults to True.
            mask_myelin_threshold (_type_, optional): threshold to segment the myelin. Defaults to None.
            test_time_augmentation (bool, optional): augment the image patch, inference, transform back and blend. Defaults to True.
            dry_run (bool, optional): only compute parameters and setup, do not perform any real computation. Defaults to False.
        """
        assert input_size is None or patch_num is None 
         
        if logging.getLogger().getEffectiveLevel() <= 30:
            self.verbose = True
        else:
            self.verbose = False

        input_patch_size = to_cartesian(input_patch_size)
        patch_num = to_cartesian(patch_num)
        input_size = to_cartesian(input_size)
        output_patch_size = to_cartesian(output_patch_size)
        output_patch_overlap = to_cartesian(output_patch_overlap)
        output_crop_margin = to_cartesian(output_crop_margin)

        if output_patch_size is None:
            output_patch_size = input_patch_size 

        if output_patch_overlap is None:
            output_patch_overlap = output_patch_size // 2
        
        self.input_patch_size = input_patch_size
        self.output_patch_size = output_patch_size
        self.output_patch_overlap = output_patch_overlap
        self.patch_num = patch_num
        self.batch_size = batch_size
        self.input_size = input_size

        if output_crop_margin is None:
            if mask_output_chunk:
                self.output_crop_margin = Cartesian(0,0,0)
            else:
                self.output_crop_margin = self.output_patch_overlap
        else:
            self.output_crop_margin = output_crop_margin
            # we should always crop more than the patch overlap 
            # since the overlap region is reweighted by patch mask
            assert self.output_crop_margin >= self.output_patch_overlap

<<<<<<< HEAD
        # if self.input_patch_size != self.output_patch_size:
        #     breakpoint()
        # self.output_patch_crop_margin = tuple((ips-ops)//2 for ips, ops in zip(
            # input_patch_size, output_patch_size))
=======
>>>>>>> 26f608c0
        self.output_patch_crop_margin = (input_patch_size - output_patch_size) // 2
        
        #self.output_offset = tuple(opcm+ocm for opcm, ocm in zip(
        #    self.output_patch_crop_margin, self.output_crop_margin))
        self.output_offset = self.output_crop_margin
    
        self.output_patch_stride = tuple(s - o for s, o in zip(
            output_patch_size, output_patch_overlap))

        self.input_patch_overlap = tuple(opcm*2+oo for opcm, oo in zip(
            self.output_patch_crop_margin, self.output_patch_overlap))

        self.input_patch_stride = tuple(ps - po for ps, po in zip(
            input_patch_size, self.input_patch_overlap))
        
        # no chunk wise mask, the patches should be aligned inside chunk
        if not mask_output_chunk:
            assert (self.input_size is not None) or (self.patch_num is not None)
            if patch_num is None:
                assert input_size is not None
                self.patch_num = tuple((isz - o)//s for isz, o, s in zip(
                    self.input_size, self.input_patch_overlap, self.input_patch_stride))

            if self.input_size is None:
                assert self.patch_num is not None 
                self.input_size = tuple(pst*pn + po for pst, pn, po in zip(
                    self.input_patch_stride, self.patch_num, self.input_patch_overlap))
             
            self.output_size = tuple(pst*pn + po - 2*ocm for pst, pn, po, ocm in zip(
                self.output_patch_stride, self.patch_num, 
                self.output_patch_overlap, self.output_crop_margin))
        else:
            # we can handle arbitrary input and output size
            self.input_size = None 
            self.output_size = None

        self.num_output_channels = num_output_channels
        self.mask_output_chunk = mask_output_chunk
        self.output_chunk_mask = None
        self.dtype = dtype        
        self.mask_myelin_threshold = mask_myelin_threshold
        self.dry_run = dry_run
        
        # allocate a buffer to avoid redundant memory allocation
        self.input_patch_buffer = np.zeros((batch_size, 1, *input_patch_size),
                                           dtype=dtype)

        self.patch_slices_list = []
        
        if isinstance(convnet_model, str):
            convnet_model = os.path.expanduser(convnet_model)
        if isinstance(convnet_weight_path, str):
            convnet_weight_path = os.path.expanduser(convnet_weight_path)
        self._prepare_patch_inferencer(framework, convnet_model, convnet_weight_path, bump)

        self.test_time_augmentation = test_time_augmentation
   
    @property
    def compute_device(self):
        return self.patch_inferencer.compute_device

    def __enter__(self):
        return self

    def __exit__(self, exception_type, exception_value, traceback):
        pass
    
    def _update_parameters_for_input_chunk(self, input_chunk):
        """
        if the input size is consistent with old one, reuse the
        patch offset list and output chunk mask. Otherwise, recompute them.
        """
        if np.array_equal(self.input_size, input_chunk.shape):
            logging.info('reusing output chunk mask.')
            assert self.patch_slices_list is not None
        else:
            if self.input_size is not None:
                warn('the input size has changed, using new intput size.')
            self.input_size = input_chunk.shape
            
            if not self.mask_output_chunk: 
                self._check_alignment()

            self.output_size = tuple(
                isz-2*ocso for isz, ocso in 
                zip(self.input_size, self.output_offset))
        
        self.output_patch_stride = tuple(s-o for s, o in zip(
            self.output_patch_size, self.output_patch_overlap))

        self._construct_patch_slices_list(input_chunk.voxel_offset)
        self._construct_output_chunk_mask(input_chunk)

    def _prepare_patch_inferencer(self, framework, convnet_model, convnet_weight_path, bump):
        
        # allow to pass patch_inferencer directly, if so assign and return
        if framework == 'prebuilt':
            self.patch_inferencer = convnet_model
            return

        # prepare for inference
        if framework == 'pznet':
            from .patch.pznet import PZNet as PatchInferencer
        elif framework == 'pytorch':
            # pytorch will not output consistent result if we use batch size > 1
            # https://discuss.pytorch.org/t/solved-inconsistent-results-during-test-using-different-batch-size/2265 
            assert self.batch_size == 1
            from .patch.pytorch import PyTorch as PatchInferencer
            # currently, we do not support pytorch backend with different
            # input and output patch size and overlap.
        elif framework == 'pytorch-multitask':
            # currently only this type of task support mask in device
            from .patch.pytorch_multitask import PyTorchMultitask as PatchInferencer
        elif framework == 'identity':
            from .patch.identity import Identity as PatchInferencer
        elif framework == 'universal':
            from .patch.universal import Universal as PatchInferencer
        else:
            raise Exception(f'invalid inference backend: {self.framework}')
        
        self.patch_inferencer = PatchInferencer(
            convnet_model,
            convnet_weight_path,
            input_patch_size=self.input_patch_size,
            output_patch_size=self.output_patch_size,
            output_patch_overlap=self.output_patch_overlap,
            num_output_channels=self.num_output_channels,
            dtype=self.dtype,
            bump=bump)

    def _check_alignment(self):
        is_align = tuple((i - o) % s == 0 for i, s, o in zip(
            self.input_size, 
            self.patch_inferencer.input_patch_stride, 
            self.patch_inferencer.input_patch_overlap))

        # all axis should be aligned
        # the patches should aligned with input size in case
        # we will not mask the output chunk
        assert np.all(is_align)
        logging.info('great! patches aligns in chunk.')

    def _construct_patch_slices_list(self, input_chunk_offset):
        """
        create the normalization mask and patch bounding box list
        """
        self.patch_slices_list = []
        # the step is the stride, so the end of aligned patch is
        # input_size - patch_overlap
        input_patch_size = self.input_patch_size
        output_patch_size = self.output_patch_size
        input_patch_overlap = self.input_patch_overlap 
        input_patch_stride = self.input_patch_stride 

        logging.info('Construct patch slices list...')
        for iz in range(0, self.input_size[0] - input_patch_overlap[0], input_patch_stride[0]):
            if iz + input_patch_size[0] > self.input_size[0]:
                iz = self.input_size[0] - input_patch_size[0]
                assert iz >= 0
            iz += input_chunk_offset[-3]
            oz = iz + self.output_patch_crop_margin[0]
            for iy in range(0, self.input_size[1] - input_patch_overlap[1], input_patch_stride[1]):
                if iy + input_patch_size[1] > self.input_size[1]:
                    iy = self.input_size[1] - input_patch_size[1]
                    assert iy >= 0
                iy += input_chunk_offset[-2]
                oy = iy + self.output_patch_crop_margin[1]
                for ix in range(0, self.input_size[2] - input_patch_overlap[2], input_patch_stride[2]):
                    if ix + input_patch_size[2] > self.input_size[2]:
                        ix = self.input_size[2] - input_patch_size[2]
                        assert ix >= 0
                    ix += input_chunk_offset[-1]
                    ox = ix + self.output_patch_crop_margin[2]
                    input_patch_slice =  (slice(iz, iz + input_patch_size[0]),
                                          slice(iy, iy + input_patch_size[1]),
                                          slice(ix, ix + input_patch_size[2]))
                    output_patch_slice = (slice(oz, oz + output_patch_size[0]),
                                          slice(oy, oy + output_patch_size[1]),
                                          slice(ox, ox + output_patch_size[2]))
                    self.patch_slices_list.append((input_patch_slice, output_patch_slice))

    def _construct_output_chunk_mask(self, input_chunk):
        if not self.mask_output_chunk:
            return

        logging.info('creating output chunk mask...')
        
        if self.output_chunk_mask is None or not np.array_equal(
                input_chunk.shape, self.output_chunk_mask.shape):
            # To-Do: clean up extra temporal files if we created 
            # multiple mmap files
            #output_mask_mmap_file = mktemp(suffix='.dat')
            ## the memory map is initialized with 0 in default
            #output_mask_array = np.memmap(output_mask_mmap_file, 
            #                                   dtype=self.dtype, mode='w+', 
            #                                   shape=self.output_size)
            output_mask_array = np.zeros(self.output_size, self.dtype)
        else:
            output_mask_array = self.output_chunk_mask.array
            output_mask_array.fill(0)

        output_voxel_offset = tuple(io + ocso for io, ocso in zip(
            input_chunk.voxel_offset, self.output_offset))
 
        self.output_chunk_mask = Chunk(
            output_mask_array, 
            voxel_offset=output_voxel_offset, 
            voxel_size=input_chunk.voxel_size
        )
        
        assert len(self.patch_slices_list) > 0
        for _, output_patch_slice in self.patch_slices_list:
            # accumulate weights using the patch mask in RAM
            patch_voxel_offset = tuple(s.start for s in output_patch_slice)
            patch_mask = Chunk(self.patch_inferencer.output_patch_mask_numpy,
                               voxel_offset=patch_voxel_offset)
            self.output_chunk_mask.blend(patch_mask)

        # normalize weight, so accumulated inference result multiplies
        # this mask will result in 1
        self.output_chunk_mask.array = 1.0 / self.output_chunk_mask.array
    
    def _get_output_buffer(self, input_chunk: Chunk):
        output_buffer_size = (self.patch_inferencer.num_output_channels, ) + self.output_size
        #if self.mask_myelin_threshold is None:
        # a random temporal file. will be removed later.
        #output_buffer_mmap_file = mktemp(suffix='.dat')
        ## the memory map is initialized with 0 in default
        #output_buffer_array = np.memmap(output_buffer_mmap_file, 
        #                               dtype=self.dtype, mode='w+', 
        #                               shape=output_buffer_size)
        ##else:
        #    # when we use myelin mask, the masking computation will create a full array in RAM!
        #    # and it will duplicate the array! thus, we should use normal array in this case.
        output_buffer_array = np.zeros(output_buffer_size, dtype=self.dtype)
        
        output_voxel_offset = tuple(io + ocso for io, ocso in zip(
            input_chunk.voxel_offset, self.output_offset))

        output_buffer = Chunk(
            output_buffer_array,
            voxel_offset=output_voxel_offset,
            voxel_size=input_chunk.voxel_size
        )
        return output_buffer

    def __call__(self, input_chunk: Chunk):
        """
        args:
            input_chunk (Chunk): input chunk with voxel offset and voxel size 
        """
        assert isinstance(input_chunk, Chunk)
        
        self._update_parameters_for_input_chunk(input_chunk)
        output_buffer = self._get_output_buffer(input_chunk)
        if not self.mask_output_chunk:
            self._check_alignment()
         
        if self.dry_run:
            logging.info('dry run, return a special artifical chunk.')
            size=output_buffer.shape
            
            if self.mask_myelin_threshold:
                # eleminate the myelin channel
                size = (size[0]-1, *size[1:])

            return Chunk.create(
                size=size,
                dtype = output_buffer.dtype,
                voxel_offset=output_buffer.voxel_offset,
                voxel_size=input_chunk.voxel_size,
            )
       
        if np.all(input_chunk == 0):
            logging.info('input is all zero, return zero buffer directly')
            if self.mask_myelin_threshold:
                assert output_buffer.shape[0] == 4
                return output_buffer[:-1, ...]
            else:
                return output_buffer
        
        if np.issubdtype(input_chunk.dtype, np.integer):
            # normalize to 0-1 value range
            dtype_max = np.iinfo(input_chunk.dtype).max
            input_chunk = input_chunk.astype(self.dtype)
            input_chunk /= dtype_max

        chunk_time_start = time.time()

        # iterate the offset list
        for i in tqdm(range(0, len(self.patch_slices_list), self.batch_size),
                      disable=(self.verbose <= 0),
                      desc='ConvNet inference for patches: '):
            start = time.time()

            batch_slices = self.patch_slices_list[i:i + self.batch_size]
            for batch_idx, slices in enumerate(batch_slices):
                self.input_patch_buffer[
                    batch_idx, 0, :, :, :] = input_chunk.cutout(slices[0]).array

            end = time.time()
            logging.debug(f'prepare {self.batch_size:d} input patches takes {end-start:.3f} sec')
            start = end

            # the input and output patch is a 5d numpy array with
            # datatype of float32, the dimensions are batch/channel/z/y/x.
            # the input image should be normalized to [0,1]
            if not self.test_time_augmentation:
                output_patch = self.patch_inferencer(self.input_patch_buffer)
            else:
                # test time augmentation
                pass

            end = time.time()
            logging.debug(f'run inference for {self.batch_size:d} patch takes {end-start:.3f} sec')
            start = end

            for batch_idx, slices in enumerate(batch_slices):
                # only use the required number of channels
                # the remaining channels are dropped
                # the slices[0] is for input patch slice
                # the slices[1] is for output patch slice
                offset = tuple(s.start for s in slices[1])
                output_patch_chunk = Chunk(
                    output_patch[batch_idx, :, :, :, :],
                    voxel_offset=offset,
                    voxel_size=input_chunk.voxel_size)

                ## save some patch for debug
                #bbox = output_chunk.bbox
                #if bbox.minpt[-1] < 94066 and bbox.maxpt[-1] > 94066 and \
                #        bbox.minpt[-2]<81545 and bbox.maxpt[-2]>81545 and \
                #        bbox.minpt[-3]<17298 and bbox.maxpt[-3]>17298:
                #    print('save patch: ', output_chunk.bbox)
                #    output_chunk.to_tif()
                #    #input_chunk.cutout(slices[0]).to_tif()

                output_buffer.blend(output_patch_chunk)

            end = time.time()
            logging.debug('blend patch takes {:.3f} sec'.format(end - start))
            logging.debug("Inference of whole chunk takes {:.3f} sec".format(
                time.time() - chunk_time_start))
        
        if self.mask_output_chunk:
            output_buffer *= self.output_chunk_mask
        
        # theoretically, all the value of output_buffer should not be greater than 1
        # we use a slightly higher value here to accomondate numerical precision issue
        np.testing.assert_array_less(output_buffer, 1.0001,
            err_msg='output buffer should not be greater than 1')

        if self.mask_myelin_threshold:
            # currently only for masking out affinity map 
            assert output_buffer.shape[0] == 4
            output_chunk = output_buffer.mask_using_last_channel(
                threshold = self.mask_myelin_threshold)

            if output_chunk.dtype == np.dtype('<f4'):
                output_chunk = output_chunk.astype('float32')

            return output_chunk
        else:
            return output_buffer<|MERGE_RESOLUTION|>--- conflicted
+++ resolved
@@ -11,11 +11,7 @@
 import numpy as np
 from tqdm import tqdm
 
-<<<<<<< HEAD
-from chunkflow.lib.bounding_boxes import Cartesian, to_cartesian
-=======
 from chunkflow.lib.cartesian_coordinate import Cartesian, to_cartesian
->>>>>>> 26f608c0
 
 from .patch.base import PatchInferencerBase
 from chunkflow.chunk import Chunk
@@ -114,13 +110,6 @@
             # since the overlap region is reweighted by patch mask
             assert self.output_crop_margin >= self.output_patch_overlap
 
-<<<<<<< HEAD
-        # if self.input_patch_size != self.output_patch_size:
-        #     breakpoint()
-        # self.output_patch_crop_margin = tuple((ips-ops)//2 for ips, ops in zip(
-            # input_patch_size, output_patch_size))
-=======
->>>>>>> 26f608c0
         self.output_patch_crop_margin = (input_patch_size - output_patch_size) // 2
         
         #self.output_offset = tuple(opcm+ocm for opcm, ocm in zip(
