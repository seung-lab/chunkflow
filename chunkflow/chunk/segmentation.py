__doc__ = """Image chunk class"""
import os
import json

import logging
import multiprocessing
from typing import Union

import numpy as np
from .base import Chunk

# from ...lib.gala import evaluate
from chunkflow.lib.gala import evaluate
<<<<<<< HEAD
from chunkflow.lib.bounding_boxes import Cartesian
=======
from chunkflow.lib.cartesian_coordinate import Cartesian
>>>>>>> 26f608c0

import kimimaro
import fastremap

from cloudfiles import CloudFiles


class Segmentation(Chunk):
    """
    a chunk of segmentation volume.
    """
    def __init__(self, array: np.ndarray, 
            voxel_offset: Cartesian=None, 
            voxel_size:Cartesian=None):
        super().__init__(array, voxel_offset=voxel_offset, 
            voxel_size=voxel_size)
        assert array.ndim == 3
        assert np.issubdtype(array.dtype, np.integer)

    @classmethod
    def from_chunk(cls, chunk):
        assert isinstance(chunk, Chunk)
        return cls(
            chunk.array, voxel_offset=chunk.voxel_offset, 
            voxel_size = chunk.voxel_size)

    def evaluate(self, groundtruth, size_threshold: int=1000):
        """
        Parameters:
            size_threshold [int]: size threshold for Edit Distance. 
                Ignore splits or merges smaller than this number of voxels.
        """
        if not np.issubdtype(self.dtype, np.uint64):
            this = self.astype(np.uint64)
        else:
            this = self

        if not np.issubdtype(groundtruth.dtype, np.uint64):
            groundtruth = groundtruth.astype(np.uint64)
        
        if isinstance(groundtruth, Chunk):
            groundtruth = groundtruth.array

        rand_index = evaluate.rand_index(this.array, groundtruth)
        adjusted_rand_index = evaluate.adj_rand_index(this.array, groundtruth)
        variation_of_information = evaluate.vi(this.array, groundtruth)
        fowlkes_mallows_index = evaluate.fm_index(this.array, groundtruth)
        edit_distance = evaluate.edit_distance(this.array, groundtruth, size_threshold=size_threshold)
        print('rand index: ', rand_index)
        print('adjusted rand index: ', adjusted_rand_index)
        print('variation of information: ', variation_of_information)
        print('edit distance: ', edit_distance)
        print('Fowlkes Mallows Index: ', fowlkes_mallows_index)

        ret = {}
        ret['rand_index'] = rand_index
        ret['adjusted_rand_index'] = adjusted_rand_index
        ret['variation_of_information'] = variation_of_information
        ret['fowlkes_mallows_index'] = fowlkes_mallows_index
        ret['edit_distance'] = edit_distance
        return ret

    def remap(self, start_id: int):
        fastremap.renumber(self.array, preserve_zero=True, in_place=True)
        seg = self.astype(np.uint64)
        seg.array[seg.array>0] += start_id
        start_id = seg.max()
        return seg, start_id

    def mask_fragments(self, voxel_num_threshold: int):
        uniq, counts = fastremap.unique(self.array, return_counts=True)
        fragment_ids = uniq[counts <= voxel_num_threshold]
        logging.info(f'masking out {len(fragment_ids)} fragments in {len(uniq)} with a percentage of {len(fragment_ids)/len(uniq)}')
        self.array = fastremap.mask(self.array, fragment_ids)

    def mask_except(self, selected_obj_ids: Union[str, list, set]):
        if selected_obj_ids is None:
            logging.warning('we have not selected any objects to mask out.')
            return

        if isinstance(selected_obj_ids, str) and selected_obj_ids.endswith('.json'):
            # assume that ids is a json file in the storage path
            json_storage = CloudFiles(os.path.dirname(selected_obj_ids))
            ids_str = json_storage.get(os.path.basename(selected_obj_ids))
            selected_obj_ids = set(json.loads(ids_str))
            assert len(selected_obj_ids) > 0
            logging.info(f'number of selected objects: {len(selected_obj_ids)}')
        elif isinstance(selected_obj_ids, str):
            # a simple string, like "34,45,56,23"
            # this is used for small object numbers
            selected_obj_ids = set([int(id) for id in selected_obj_ids.split(',')])
        
        self.array = fastremap.mask_except(self.array, list(selected_obj_ids))


    def skeletonize(self, voxel_size):
        skels = kimimaro.skeletonize(
            self.array,
            anisotropy=voxel_size,
            parallel=multiprocessing.cpu_count() // 2
        )
        return skels
<|MERGE_RESOLUTION|>--- conflicted
+++ resolved
@@ -11,11 +11,7 @@
 
 # from ...lib.gala import evaluate
 from chunkflow.lib.gala import evaluate
-<<<<<<< HEAD
-from chunkflow.lib.bounding_boxes import Cartesian
-=======
 from chunkflow.lib.cartesian_coordinate import Cartesian
->>>>>>> 26f608c0
 
 import kimimaro
 import fastremap
