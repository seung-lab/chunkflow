from setuptools import setup, find_packages, Extension
from setuptools.command.build_ext import build_ext
import os
import sys
import re
import setuptools
from shutil import move

<<<<<<< HEAD
with open('requirements.txt') as f:
=======
PACKAGE_DIR = os.path.dirname(os.path.abspath(__file__))

with open(os.path.join(PACKAGE_DIR, 'requirements.txt')) as f:
>>>>>>> e5a7f97f
    requirements = f.read().splitlines()
    requirements = [l for l in requirements if not l.startswith('#')]

with open("README.md", "r") as fh:
    long_description = fh.read()

<<<<<<< HEAD
VERSIONFILE = "chunkflow/__version__.py"
=======
VERSIONFILE = os.path.join(PACKAGE_DIR, "chunkflow/__version__.py")
>>>>>>> e5a7f97f
verstrline = open(VERSIONFILE, "rt").read()
VSRE = r"^__version__ = ['\"]([^'\"]*)['\"]"
mo = re.search(VSRE, verstrline, re.M)
if mo:
    version = mo.group(1)
else:
    raise RuntimeError("Unable to find version string in %s." % (VERSIONFILE,))

class get_pybind_include(object):
    """Helper class to determine the pybind11 include path
    The purpose of this class is to postpone importing pybind11
    until it is actually installed, so that the ``get_include()``
    method can be invoked. """

    def __init__(self, user=False):
        self.user = user

    def __str__(self):
        import pybind11
        return pybind11.get_include(self.user)


ext_modules = [
    Extension(
        'libchunkflow',
        ['src/main.cpp'],
        include_dirs=[
            # Path to pybind11 headers
            get_pybind_include(),
            get_pybind_include(user=True)
        ],
        language='c++',
        extra_compile_args=[
            '-O3',
            # this is not working
            #'-o chunkflow/lib/libchunkflow.so'
        ]
    ),
]


# As of Python 3.6, CCompiler has a `has_flag` method.
# cf http://bugs.python.org/issue26689
def has_flag(compiler, flagname):
    """Return a boolean indicating whether a flag name is supported on
    the specified compiler.
    """
    import tempfile
    with tempfile.NamedTemporaryFile('w', suffix='.cpp') as f:
        f.write('int main (int argc, char **argv) { return 0; }')
        try:
            compiler.compile([f.name], extra_postargs=[flagname])
        except setuptools.distutils.errors.CompileError:
            return False
    return True


def cpp_flag(compiler):
    """Return the -std=c++[11/14/17] compiler flag.
    The newer version is prefered over c++11 (when it is available).
    """
    flags = ['-std=c++17', '-std=c++14', '-std=c++11']

    for flag in flags:
        if has_flag(compiler, flag): return flag

    raise RuntimeError('Unsupported compiler -- at least C++11 support '
                       'is needed!')


class BuildExt(build_ext):
    """A custom build extension for adding compiler-specific options."""
    c_opts = {
        'msvc': ['/EHsc'],
        'unix': [],
    }
    l_opts = {
        'msvc': [],
        'unix': [],
    }

    if sys.platform == 'darwin':
        darwin_opts = ['-stdlib=libc++', '-mmacosx-version-min=10.7']
        c_opts['unix'] += darwin_opts
        l_opts['unix'] += darwin_opts

    def build_extensions(self):
        ct = self.compiler.compiler_type
        opts = self.c_opts.get(ct, [])
        link_opts = self.l_opts.get(ct, [])
        for arg in ext_modules[0].extra_compile_args:
            opts.append(arg)

        if ct == 'unix':
            opts.append('-DVERSION_INFO="%s"' % self.distribution.get_version())
            opts.append(cpp_flag(self.compiler))
            if has_flag(self.compiler, '-fvisibility=hidden'):
                opts.append('-fvisibility=hidden')
        elif ct == 'msvc':
            opts.append('/DVERSION_INFO=\\"%s\\"' % self.distribution.get_version())
        for ext in self.extensions:
            ext.extra_compile_args = opts
            ext.extra_link_args = link_opts

        build_ext.build_extensions(self)

setup(
    name='chunkflow',
    description='Large Scale 3d Convolution Net Inference',
    long_description=long_description,
    long_description_content_type="text/markdown",
    license='Apache License 2.0',
    version=version,
    author='Jingpeng Wu',
    author_email='jingpeng.wu@gmail.com',
    packages=find_packages(exclude=[
        'tests', 
        'bin', 
        'docker', 
        'kubernetes'
    ]),
    url='https://github.com/seung-lab/chunkflow',
    install_requires=requirements,
    tests_require = [
    'pytest',
    ],
    ext_modules=ext_modules,
    entry_points='''
        [console_scripts]
        chunkflow=chunkflow.flow.flow:main
        produce-tasks=chunkflow.flow.produce_tasks:main
        log-stats=chunkflow.flow.log_stats:main
    ''',
    cmdclass={'build_ext': BuildExt},
    classifiers=[
        'Environment :: Console',
        'Intended Audience :: End Users/Desktop',
        'Intended Audience :: Developers',
        "License :: OSI Approved :: Apache Software License",
        "Operating System :: OS Independent",
        "Programming Language :: Python :: 3",
        "Programming Language :: Python :: 3.5",
        "Programming Language :: Python :: 3.6",
        "Programming Language :: Python :: 3.7",
    ],
    python_requires='>=3.5',
    zip_safe=False,
)

# The -o option of gcc is not working
# use code to move all the compiled so files to lib folder!
for file_name in os.listdir():
    if file_name.startswith("libchunkflow") and file_name.endswith(".so"):
        dst_file_name = os.path.join('chunkflow/lib/', file_name)
        # using the full destination path will replace the so file
        # if it is already exist
        move(file_name, dst_file_name)<|MERGE_RESOLUTION|>--- conflicted
+++ resolved
@@ -6,24 +6,16 @@
 import setuptools
 from shutil import move
 
-<<<<<<< HEAD
-with open('requirements.txt') as f:
-=======
 PACKAGE_DIR = os.path.dirname(os.path.abspath(__file__))
 
 with open(os.path.join(PACKAGE_DIR, 'requirements.txt')) as f:
->>>>>>> e5a7f97f
     requirements = f.read().splitlines()
     requirements = [l for l in requirements if not l.startswith('#')]
 
 with open("README.md", "r") as fh:
     long_description = fh.read()
 
-<<<<<<< HEAD
-VERSIONFILE = "chunkflow/__version__.py"
-=======
 VERSIONFILE = os.path.join(PACKAGE_DIR, "chunkflow/__version__.py")
->>>>>>> e5a7f97f
 verstrline = open(VERSIONFILE, "rt").read()
 VSRE = r"^__version__ = ['\"]([^'\"]*)['\"]"
 mo = re.search(VSRE, verstrline, re.M)
