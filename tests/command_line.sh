#!/bin/bash
chunkflow generate-tasks -c 0 0 0 -s 0 0 0 -g 1 1 1

<<<<<<< HEAD
# this example is from [nuclease](https://github.com/janelia-flyem/neuclease)
chunkflow cutout-dvid-label --server "http://hemibrain-dvid.janelia.org" --start 20789 21341 17019 --size 16 128 128

chunkflow create-chunk plugin -f median_filter
=======
chunkflow create-chunk plugin -f median_filter -i chunk -o chunk
>>>>>>> 168b130a

chunkflow create-chunk -o seg create-chunk -o gt evaluate-segmentation -s seg -g gt

chunkflow log-summary -l tests/data/log

chunkflow create-chunk normalize-intensity
chunkflow create-chunk write-h5 --file-name="/tmp/img.h5" connected-components --threshold 128 write-tif --file-name=/tmp/seg.h5
if test -f /tmp/img.h5 ; then echo "File found"; else exit 1; fi
chunkflow read-h5 --file-name=/tmp/img.h5

mkdir /tmp/seg
chunkflow \
    create-chunk --size 128 128 128 --dtype uint32 --not-all-zero \
    create-info --voxel-size 8 8 8 --block-size 64 64 64 --output-layer-path file:///tmp/seg/ 

# somehow, we have to separate creation of info and writing out precomputed operation!
chunkflow \
    create-chunk --size 128 128 128 --dtype uint32 --not-all-zero \
    write-precomputed --volume-path file:///tmp/seg \
    mesh --voxel-size 8 8 8 --output-format precomputed --output-path file:///tmp/seg 
rm -rf /tmp/seg

chunkflow --dry-run --log-level info\
    setup-env -l "gs://my/path" --volume-start 2002 25616 12304 \
    --volume-stop 2068 26128 12816 --max-ram-size 14 --input-patch-size 20 128 128 \
    --output-patch-size 16 96 96 --output-patch-overlap 6 32 32 --channel-num 3 \
    --dtype float32 -m 0 --encoding raw --voxel-size 45 16 16 --max-mip 5

<<<<<<< HEAD
chunkflow create-chunk --size 36 448 448 inference --input-patch-size 20 256 256 --patch-num 2 2 2 \
    --framework "universal" --convnet-model "./examples/inference/universal_identity.py" \
    --batch-size 3 #cloud-watch --log-name chunkflow-test

chunkflow create-chunk --size 36 448 448 inference --input-patch-size 20 256 256 --patch-num 2 2 2 --framework identity --batch-size 3 #cloud-watch --log-name chunkflow-test

chunkflow create-chunk --all-zero --size 36 448 448 inference --input-patch-size 20 256 256 --patch-num 2 2 2 --framework identity --batch-size 3 #cloud-watch --log-name chunkflow-test
=======
chunkflow --log-level debug\
    create-chunk --size 36 448 448 \
    inference --input-patch-size 20 256 256 --patch-num 2 2 2 \
        --framework "universal" --convnet-model "./examples/inference/universal_identity.py" \
        --batch-size 3

chunkflow \
    create-chunk --size 36 448 448 \
    inference --input-patch-size 20 256 256 \
        --patch-num 2 2 2 --framework identity --batch-size 3 

chunkflow create-chunk --all-zero --size 36 448 448 \
    inference --input-patch-size 20 256 256 --patch-num 2 2 2 \
        --framework identity --batch-size 3 
>>>>>>> 168b130a

chunkflow \
    create-chunk --size 36 448 448 --dtype "uint32" \
	connected-components mask-out-objects -d 50 -s "2,3,4"\
	skeletonize --voxel-size 1 1 1 --output-path "file:///tmp/test/skeleton"<|MERGE_RESOLUTION|>--- conflicted
+++ resolved
@@ -1,14 +1,10 @@
 #!/bin/bash
 chunkflow generate-tasks -c 0 0 0 -s 0 0 0 -g 1 1 1
 
-<<<<<<< HEAD
 # this example is from [nuclease](https://github.com/janelia-flyem/neuclease)
 chunkflow cutout-dvid-label --server "http://hemibrain-dvid.janelia.org" --start 20789 21341 17019 --size 16 128 128
 
-chunkflow create-chunk plugin -f median_filter
-=======
 chunkflow create-chunk plugin -f median_filter -i chunk -o chunk
->>>>>>> 168b130a
 
 chunkflow create-chunk -o seg create-chunk -o gt evaluate-segmentation -s seg -g gt
 
@@ -37,15 +33,10 @@
     --output-patch-size 16 96 96 --output-patch-overlap 6 32 32 --channel-num 3 \
     --dtype float32 -m 0 --encoding raw --voxel-size 45 16 16 --max-mip 5
 
-<<<<<<< HEAD
 chunkflow create-chunk --size 36 448 448 inference --input-patch-size 20 256 256 --patch-num 2 2 2 \
     --framework "universal" --convnet-model "./examples/inference/universal_identity.py" \
     --batch-size 3 #cloud-watch --log-name chunkflow-test
-
-chunkflow create-chunk --size 36 448 448 inference --input-patch-size 20 256 256 --patch-num 2 2 2 --framework identity --batch-size 3 #cloud-watch --log-name chunkflow-test
-
-chunkflow create-chunk --all-zero --size 36 448 448 inference --input-patch-size 20 256 256 --patch-num 2 2 2 --framework identity --batch-size 3 #cloud-watch --log-name chunkflow-test
-=======
+    
 chunkflow --log-level debug\
     create-chunk --size 36 448 448 \
     inference --input-patch-size 20 256 256 --patch-num 2 2 2 \
@@ -60,7 +51,6 @@
 chunkflow create-chunk --all-zero --size 36 448 448 \
     inference --input-patch-size 20 256 256 --patch-num 2 2 2 \
         --framework identity --batch-size 3 
->>>>>>> 168b130a
 
 chunkflow \
     create-chunk --size 36 448 448 --dtype "uint32" \
